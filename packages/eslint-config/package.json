--- conflicted
+++ resolved
@@ -1,10 +1,6 @@
 {
   "name": "@remotion/eslint-config",
-<<<<<<< HEAD
-  "version": "3.2.15",
-=======
   "version": "3.2.16",
->>>>>>> d2596f73
   "description": "",
   "main": "dist/index.js",
   "scripts": {
@@ -20,11 +16,7 @@
   "author": "Jonny Burger <jonny@remotion.dev>",
   "license": "ISC",
   "dependencies": {
-<<<<<<< HEAD
-    "@remotion/eslint-plugin": "3.2.15",
-=======
     "@remotion/eslint-plugin": "3.2.16",
->>>>>>> d2596f73
     "@typescript-eslint/eslint-plugin": "5.19.0",
     "@typescript-eslint/parser": "5.19.0",
     "eslint-plugin-10x": "1.5.2",
