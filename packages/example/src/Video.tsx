import React from 'react';
<<<<<<< HEAD
import { Composition, Folder, getInputProps, Still } from 'remotion';
=======
import {Composition, getInputProps, Still} from 'remotion';
import {TwentyTwoKHzAudio} from './22KhzAudio';
>>>>>>> 32f0755a
import BetaText from './BetaText';
import {ColorInterpolation} from './ColorInterpolation';
import {FontDemo} from './Fonts';
import {Framer} from './Framer';
import {FreezeExample} from './Freeze/FreezeExample';
import {MissingImg} from './MissingImg';
import {OrbScene} from './Orb';
import InfinityVideo from './ReallyLongVideo';
import RemoteVideo from './RemoteVideo';
import {Scripts} from './Scripts';
import {SkipZeroFrame} from './SkipZeroFrame';
import {SeriesTesting} from './StaggerTesting';
import {StaticDemo} from './StaticServer';
import {TenFrameTester} from './TenFrameTester';
import ThreeBasic from './ThreeBasic';
import {VideoOnCanvas} from './VideoOnCanvas';
import {Greenscreen} from './VideoOnCanvas/greenscreen';
import {VideoSpeed} from './VideoSpeed';
import {VideoTesting} from './VideoTesting';

// Use it to test that UI does not regress on weird CSS
// import './weird-css.css';

export const Index: React.FC = () => {
	const inputProps = getInputProps();
	return (
		<>
			<Folder name="This-is-a-folder">
				<Composition
					id="dynamic-duration-in-folder"
					component={VideoTesting}
					width={1080}
					height={1080}
					fps={30}
					// Change the duration of the video dynamically by passing
					// `--props='{"duration": 100}'`
					durationInFrames={inputProps?.duration ?? 20}
				/>
				<Composition
					id="nested-in-folder"
					lazyComponent={() => import('./NestedSequences')}
					durationInFrames={200}
					fps={60}
					height={1080}
					width={1080}
				/>
			</Folder>
			<Composition
				id="dynamic-duration"
				component={VideoTesting}
				width={1080}
				height={1080}
				fps={30}
				// Change the duration of the video dynamically by passing
				// `--props='{"duration": 100}'`
				durationInFrames={inputProps?.duration ?? 20}
			/>
			<Composition
				id="nested"
				lazyComponent={() => import('./NestedSequences')}
				durationInFrames={200}
				fps={60}
				height={1080}
				width={1080}
			/>
			<Composition
				id="looped"
				lazyComponent={() => import('./LoopedVideo')}
				durationInFrames={200}
				fps={60}
				height={1080}
				width={1080}
			/>
			<Composition
				id="beta-text"
				component={BetaText}
				width={1080}
				height={1080}
				fps={30}
				durationInFrames={3 * 30}
				defaultProps={{
					word1: getInputProps().word1,
				}}
			/>
			<Composition
				id="black-gradients"
				lazyComponent={() => import('./BlackGradients')}
				width={1080}
				height={1080}
				fps={30}
				durationInFrames={30}
			/>
			<Composition
				id="features"
				lazyComponent={() => import('./Features')}
				width={1080}
				height={1080}
				fps={30}
				durationInFrames={4 * 30}
			/>

			<Composition
				id="hacker-logo"
				lazyComponent={() => import('./HackerLogo')}
				width={1024}
				height={1024}
				fps={1}
				durationInFrames={1}
			/>
			<Composition
				id="rating"
				lazyComponent={() => import('./NewPackAnnouncement')}
				width={1080}
				height={1920}
				fps={30}
				durationInFrames={7 * 30}
			/>
			<Composition
				id="react-svg"
				lazyComponent={() => import('./ReactSvg')}
				width={1920}
				height={1080}
				fps={60}
				durationInFrames={300}
				defaultProps={{
					transparent: true,
				}}
			/>
			<Composition
				id="shadow-circles"
				lazyComponent={() => import('./ShadowCircles')}
				width={1080}
				height={1920}
				fps={30}
				durationInFrames={60}
			/>
			<Composition
				id="stagger-type"
				lazyComponent={() => import('./StaggerType')}
				width={1080}
				height={1080}
				fps={30}
				durationInFrames={45}
			/>
			<Composition
				id="tiles"
				lazyComponent={() => import('./Tiles')}
				width={1080}
				height={1920}
				fps={30}
				durationInFrames={90}
			/>
			<Composition
				id="title"
				lazyComponent={() => import('./Title')}
				width={1080}
				height={1920}
				fps={30}
				durationInFrames={90}
				defaultProps={{
					line1: 'Test',
					line2: 'text',
				}}
			/>
			<Composition
				id="mdx-test"
				lazyComponent={() => import('./MdxTest')}
				width={1080}
				height={1080}
				fps={30}
				durationInFrames={30 * 30}
			/>
			<Composition
				id="iframe"
				lazyComponent={() => import('./IframeTest')}
				width={1080}
				height={1080}
				fps={30}
				durationInFrames={10}
			/>
			<Composition
				id="gif"
				lazyComponent={() => import('./GifTest')}
				width={1080}
				height={1080}
				fps={30}
				durationInFrames={150}
			/>
			<Composition
				id="missing-img"
				component={MissingImg}
				width={1080}
				height={1080}
				fps={30}
				durationInFrames={10}
			/>
			<Composition
				id="audio-testing"
				lazyComponent={() => import('./AudioTesting')}
				width={1080}
				height={1080}
				fps={30}
				durationInFrames={300}
			/>
			<Composition
				id="audio-visualization"
				lazyComponent={() => import('./AudioVisualization')}
				width={1080}
				height={1080}
				fps={30}
				durationInFrames={180 * 30}
			/>
			<Composition
				id="drop-dots"
				lazyComponent={() => import('./DropDots/DropDots')}
				width={1080}
				height={1080}
				fps={30}
				durationInFrames={180 * 30}
			/>
			<Composition
				id="audio-testing-mute"
				lazyComponent={() => import('./AudioTestingMute')}
				width={1080}
				height={1080}
				fps={30}
				durationInFrames={300}
			/>
			<Composition
				id="ten-frame-tester"
				component={TenFrameTester}
				width={1080}
				height={1080}
				fps={30}
				durationInFrames={10}
			/>
			<Composition
				id="video-testing-mp4"
				component={VideoTesting}
				width={1080}
				height={1080}
				fps={30}
				durationInFrames={100}
				defaultProps={{
					codec: 'mp4' as const,
				}}
			/>
			<Composition
				id="video-testing-webm"
				component={VideoTesting}
				width={1080}
				height={1080}
				fps={30}
				durationInFrames={100}
				defaultProps={{
					codec: 'webm' as const,
				}}
			/>
			<Composition
				id="framer"
				component={Framer}
				width={1080}
				height={1080}
				fps={30}
				durationInFrames={100}
			/>
			<Composition
				id="remote-video"
				component={RemoteVideo}
				width={1280}
				height={720}
				fps={30}
				durationInFrames={600}
			/>
			<Composition
				id="2hrvideo"
				component={InfinityVideo}
				width={1920}
				height={1080}
				fps={30}
				durationInFrames={2 * 60 * 60 * 30}
			/>
			<Composition
				id="three-basic"
				component={ThreeBasic}
				width={1280}
				height={720}
				fps={30}
				durationInFrames={600}
			/>
			<Composition
				id="color-interpolation"
				component={ColorInterpolation}
				width={1280}
				height={720}
				fps={30}
				durationInFrames={100}
			/>
			<Composition
				id="video-speed"
				component={VideoSpeed}
				width={1280}
				height={720}
				fps={30}
				durationInFrames={100}
			/>
			<Composition
				id="skip-zero-frame"
				component={SkipZeroFrame}
				width={1280}
				height={720}
				fps={30}
				durationInFrames={100}
			/>
			<Composition
				id="stagger-test"
				component={SeriesTesting}
				width={1280}
				height={720}
				fps={30}
				durationInFrames={100}
			/>
			<Composition
				id="scripts"
				component={Scripts}
				width={1280}
				height={720}
				fps={30}
				durationInFrames={100}
			/>
			<Composition
				id="freeze-example"
				component={FreezeExample}
				width={1280}
				height={720}
				fps={30}
				durationInFrames={300}
			/>
			<Composition
				id="offline-audio-buffer"
				lazyComponent={() => import('./OfflineAudioBuffer')}
				width={1080}
				height={1080}
				fps={30}
				durationInFrames={100}
			/>
			<Composition
				id="video-on-canvas"
				component={VideoOnCanvas}
				width={1920}
				height={1080}
				fps={30}
				durationInFrames={100}
			/>
			<Composition
				id="greenscreen"
				component={Greenscreen}
				width={1920}
				height={1080}
				fps={30}
				durationInFrames={100}
			/>
			<Composition
				id="22khz"
				component={TwentyTwoKHzAudio}
				width={1920}
				height={1080}
				fps={30}
				durationInFrames={90}
			/>
			<Still id="Orb" component={OrbScene} width={2000} height={2000} />
			<Still
				id="static-demo"
				component={StaticDemo}
				width={1000}
				height={1000}
			/>
			<Still id="font-demo" component={FontDemo} width={1000} height={1000} />
		</>
	);
};<|MERGE_RESOLUTION|>--- conflicted
+++ resolved
@@ -1,10 +1,6 @@
 import React from 'react';
-<<<<<<< HEAD
-import { Composition, Folder, getInputProps, Still } from 'remotion';
-=======
-import {Composition, getInputProps, Still} from 'remotion';
+import {Composition, Folder, getInputProps, Still} from 'remotion';
 import {TwentyTwoKHzAudio} from './22KhzAudio';
->>>>>>> 32f0755a
 import BetaText from './BetaText';
 import {ColorInterpolation} from './ColorInterpolation';
 import {FontDemo} from './Fonts';
