--- conflicted
+++ resolved
@@ -231,16 +231,13 @@
         "flickering",
       ],
     },
-<<<<<<< HEAD
+    {
+      type: "category",
+      label: "Miscellaneous",
+      collapsed: false,
+      items: ["chromium-flags", "prereleases", "gpu"],
+    },
     "3-0-migration",
-=======
-    {
-      type: "category",
-      label: "Miscellaneous",
-      collapsed: false,
-      items: ["chromium-flags", "prereleases", "gpu"],
-    },
->>>>>>> f2a1244f
     "2-0-migration",
     "license",
   ],
