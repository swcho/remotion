{
  "name": "docs",
  "version": "3.2.35",
  "private": true,
  "scripts": {
    "docusaurus": "docusaurus",
    "start": "docusaurus start",
    "start-docs": "docusaurus start",
    "build": "tsc -d",
    "build-docs": "node --max_old_space_size=16000 node_modules/@docusaurus/core/bin/docusaurus.mjs build && node count-pages.js",
    "swizzle": "docusaurus swizzle",
    "deploy": "docusaurus deploy",
    "serve": "docusaurus serve",
    "clear": "docusaurus clear",
    "lint": "eslint src && eslint components",
    "test": "vitest --run"
  },
  "dependencies": {
    "@babel/plugin-transform-modules-commonjs": "^7.15.4",
    "@docusaurus/core": "2.1.0",
    "@docusaurus/plugin-content-blog": "2.1.0",
    "@docusaurus/preset-classic": "2.1.0",
    "@docusaurus/theme-common": "2.1.0",
    "@jonny/docusaurus-preset-shiki-twoslash": "^1.1.36",
    "@jonny/eslint-config": "3.0.266",
    "@mdx-js/react": "^1.6.21",
    "@remotion/babel-loader": "3.2.35",
    "@remotion/bundler": "3.2.35",
    "@remotion/gif": "3.2.35",
    "@remotion/lambda": "3.2.35",
    "@remotion/lottie": "3.2.35",
    "@remotion/media-utils": "3.2.35",
    "@remotion/motion-blur": "3.2.35",
    "@remotion/noise": "3.2.35",
    "@remotion/paths": "3.2.35",
    "@remotion/player": "3.2.35",
    "@remotion/preload": "3.2.35",
    "@remotion/renderer": "3.2.35",
    "@remotion/skia": "3.2.35",
    "@remotion/three": "3.2.35",
    "@shopify/react-native-skia": "^0.1.139",
    "@splitbee/web": "^0.2.4",
    "chalk": "4.1.2",
    "clipboard": "^2.0.8",
    "clsx": "^1.1.1",
    "color-namer": "1.4.0",
    "create-video": "3.2.35",
    "got": "^11",
    "hls.js": "^0.14.17",
    "lottie-web": "^5.9.6",
    "polished": "4.1.2",
    "react": "18.0.0",
    "react-dom": "18.0.0",
    "react-player": "^2.9.0",
<<<<<<< HEAD
    "remotion": "3.2.34",
    "three": "0.145.0",
=======
    "remotion": "3.2.35",
    "three": "0.134.0",
>>>>>>> 2ee35515
    "vitest": "0.24.3"
  },
  "devDependencies": {
    "@tsconfig/docusaurus": "^1.0.5",
    "@types/color-namer": "^1.3.0",
    "@types/hls.js": "^0.13.3",
    "@types/node": "^17.0.17",
    "@types/react": "18.0.1",
    "eslint": "8.25.0",
    "prettier": "^2.7.1",
    "prettier-plugin-organize-imports": "^2.3.4",
    "typescript": "^4.7.0",
    "url-loader": "^4.1.1"
  },
  "browserslist": {
    "production": [
      ">0.5%",
      "not dead",
      "not op_mini all"
    ],
    "development": [
      "last 1 chrome version",
      "last 1 firefox version",
      "last 1 safari version"
    ]
  }
}<|MERGE_RESOLUTION|>--- conflicted
+++ resolved
@@ -52,13 +52,8 @@
     "react": "18.0.0",
     "react-dom": "18.0.0",
     "react-player": "^2.9.0",
-<<<<<<< HEAD
-    "remotion": "3.2.34",
     "three": "0.145.0",
-=======
     "remotion": "3.2.35",
-    "three": "0.134.0",
->>>>>>> 2ee35515
     "vitest": "0.24.3"
   },
   "devDependencies": {
