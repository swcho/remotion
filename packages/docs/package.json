{
  "name": "docs",
  "version": "2.1.11",
  "private": true,
  "scripts": {
    "docusaurus": "docusaurus",
    "start": "docusaurus start",
    "build": "docusaurus build",
    "swizzle": "docusaurus swizzle",
    "deploy": "docusaurus deploy",
    "serve": "docusaurus serve",
    "clear": "docusaurus clear",
    "test": "jest"
  },
  "dependencies": {
    "@babel/plugin-transform-modules-commonjs": "^7.14.0",
    "@docusaurus/core": "2.0.0-beta.0",
    "@docusaurus/preset-classic": "2.0.0-beta.0",
    "@mdx-js/react": "^1.6.21",
    "@remotion/media-utils": "2.1.11",
    "@remotion/player": "2.1.11",
    "@remotion/three": "2.1.11",
    "@splitbee/web": "^0.2.4",
    "@types/color-namer": "^1.3.0",
    "@types/hls.js": "^0.13.3",
    "@types/jest": "^26.0.23",
    "chalk": "^4.1.0",
    "clsx": "^1.1.1",
    "color-namer": "1.4.0",
    "hls.js": "^0.14.17",
    "jest": "^27.0.4",
    "polished": "4.1.2",
    "prism-react-renderer": "^1.2.1",
<<<<<<< HEAD
    "react-player": "^2.9.0",
    "remotion": "2.1.9",
    "ts-jest": "^27.0.3"
=======
    "remotion": "2.1.11"
  },
  "devDependencies": {
    "@docusaurus/module-type-aliases": "^2.0.0-beta.0",
    "@tsconfig/docusaurus": "^1.0.2"
>>>>>>> 452424f6
  },
  "browserslist": {
    "production": [
      ">0.5%",
      "not dead",
      "not op_mini all"
    ],
    "development": [
      "last 1 chrome version",
      "last 1 firefox version",
      "last 1 safari version"
    ]
  }
}<|MERGE_RESOLUTION|>--- conflicted
+++ resolved
@@ -31,17 +31,13 @@
     "jest": "^27.0.4",
     "polished": "4.1.2",
     "prism-react-renderer": "^1.2.1",
-<<<<<<< HEAD
     "react-player": "^2.9.0",
-    "remotion": "2.1.9",
-    "ts-jest": "^27.0.3"
-=======
+    "ts-jest": "^27.0.3",
     "remotion": "2.1.11"
   },
   "devDependencies": {
     "@docusaurus/module-type-aliases": "^2.0.0-beta.0",
     "@tsconfig/docusaurus": "^1.0.2"
->>>>>>> 452424f6
   },
   "browserslist": {
     "production": [
