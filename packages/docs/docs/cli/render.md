--- conflicted
+++ resolved
@@ -62,15 +62,11 @@
 
 Specify a location for a dotenv file. Default `.env`.
 
-<<<<<<< HEAD
-### `--jpeg-quality` <AvailableFrom v="4.0.0" />
-=======
-### `--quality`<AvailableFrom v="1.4.0" />
->>>>>>> e093b4c9
+### `--jpeg-quality`<AvailableFrom v="4.0.0" />
 
 [Value between 0 and 100 for JPEG rendering quality](/docs/config#setjpegquality). Doesn't work when PNG frames are rendered.
 
-### ~~`--quality`~~ <AvailableFrom v="1.4.0" />
+### ~~`--quality`~~<AvailableFrom v="1.4.0" />
 
 Renamed to `--jpeg-quality` in v4.0.0
 
@@ -164,20 +160,7 @@
 
 [Define the location of the `public/` directory.](/docs/config#setpublicdir). If not defined, Remotion will assume the location is the `public` folder in your Remotion root.
 
-<<<<<<< HEAD
-=======
 ### `--ffmpeg-executable`
-
-[Set a custom `ffmpeg` executable](/docs/config#setFfmpegExecutable). If not defined, a `ffmpeg` executable will be searched in `PATH`.
-
-### `--ffprobe-executable`<AvailableFrom v="3.0.17" />
-
-[Set a custom `ffprobe` executable](/docs/config#setFfprobeExecutable). If not defined, a `ffprobe` executable will be searched in `PATH`.
-
->>>>>>> e093b4c9
-### `--timeout`
-
-Define how long a single frame may take to resolve all [`delayRender()`](/docs/delay-render) calls [before it times out](/docs/timeout) in milliseconds. Default: `30000`.
 
 :::info
 Not to be confused with the [`--timeout` flag when deploying a Lambda function](/docs/lambda/cli/functions#--timeout).
