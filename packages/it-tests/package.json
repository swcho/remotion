{
  "name": "@remotion/it-tests",
  "version": "4.0.17",
  "license": "SEE LICENSE IN LICENSE.md",
  "scripts": {
    "test": "vitest src/monorepo --run && vitest src/rendering --run",
    "testssr": "node --max_old_space_size=8192 node_modules/vitest/vitest.mjs src/ssr --run",
    "testlambda": "vitest src/lambda --run"
  },
  "private": true,
  "devDependencies": {
    "@remotion/bundler": "workspace:*",
    "@remotion/cli": "workspace:*",
    "@remotion/lambda": "workspace:*",
    "@remotion/renderer": "workspace:*",
    "@types/sharp": "^0.28.5",
    "create-video": "workspace:*",
    "execa": "5.1.1",
    "remotion": "workspace:*",
    "sharp": "0.30.6",
<<<<<<< HEAD
    "vite": "^4.0.4",
=======
    "typescript": "4.9.5",
    "vite": "^4.0.5",
>>>>>>> 3513cade
    "vitest": "0.31.1"
  }
}<|MERGE_RESOLUTION|>--- conflicted
+++ resolved
@@ -18,12 +18,7 @@
     "execa": "5.1.1",
     "remotion": "workspace:*",
     "sharp": "0.30.6",
-<<<<<<< HEAD
-    "vite": "^4.0.4",
-=======
-    "typescript": "4.9.5",
     "vite": "^4.0.5",
->>>>>>> 3513cade
     "vitest": "0.31.1"
   }
 }