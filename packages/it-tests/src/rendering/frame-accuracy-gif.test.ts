--- conflicted
+++ resolved
@@ -35,7 +35,6 @@
     }
   );
 
-<<<<<<< HEAD
   await RenderInternals.callFf("ffmpeg", [
     "-i",
     outputPath,
@@ -44,19 +43,6 @@
     path.join(outputDir, "out%2d.jpeg"),
     "-y",
   ]);
-=======
-  await execa(
-    await RenderInternals.getExecutableBinary(null, process.cwd(), "ffmpeg"),
-    [
-      "-i",
-      outputPath,
-      "-f",
-      "image2",
-      path.join(outputDir, "out%2d.jpeg"),
-      "-y",
-    ]
-  );
->>>>>>> d2217c64
 
   let missedFrames = 0;
 
