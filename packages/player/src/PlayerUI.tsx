--- conflicted
+++ resolved
@@ -43,11 +43,8 @@
 		setMediaVolume: (v: number) => void;
 		setMediaMuted: (v: boolean) => void;
 		mediaVolume: number;
-<<<<<<< HEAD
 		errorMessage: string;
-=======
 		playbackRate: number;
->>>>>>> 5b678f72
 	}
 > = (
 	{
@@ -65,11 +62,8 @@
 		setMediaMuted,
 		setMediaVolume,
 		spaceKeyToPlayOrPause,
-<<<<<<< HEAD
 		errorMessage,
-=======
 		playbackRate,
->>>>>>> 5b678f72
 	},
 	ref
 ) => {
