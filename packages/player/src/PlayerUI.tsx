--- conflicted
+++ resolved
@@ -342,28 +342,7 @@
 	}, [canvasSize, config, style]);
 
 	const outer: React.CSSProperties = useMemo(() => {
-<<<<<<< HEAD
-		if (!layout || !config) {
-			return {
-				opacity: 0,
-			};
-		}
-
-		const {centerX, centerY} = layout;
-
-		return {
-			width: config.width * scale,
-			height: config.height * scale,
-			display: 'flex',
-			flexDirection: 'column',
-			position: 'absolute',
-			left: centerX,
-			top: centerY,
-			overflow: 'hidden',
-		};
-=======
 		return calculateOuter({config, layout, scale});
->>>>>>> 95dd0447
 	}, [config, layout, scale]);
 
 	const containerStyle: React.CSSProperties = useMemo(() => {
