<<<<<<< HEAD
import type {Codec, LogLevel} from '@remotion/renderer';
=======
>>>>>>> 78e8831e
import {RenderInternals} from '@remotion/renderer';
import {Log} from './log';
import {getOutputLocation} from './user-passed-output-location';

export const getOutputFilename = ({
	imageSequence,
	compositionName,
	defaultExtension,
	args,
	fromUi,
	indent,
	logLevel,
}: {
	imageSequence: boolean;
	compositionName: string;
	defaultExtension: string;
	args: string[];
	fromUi: string | null;
	indent: boolean;
	logLevel: LogLevel;
}): string => {
<<<<<<< HEAD
	if (fromUi) {
		return fromUi;
	}

	let filename = getOutputLocation({
=======
	const filename = getOutputLocation({
>>>>>>> 78e8831e
		compositionId: compositionName,
		defaultExtension,
		args,
		type: imageSequence ? 'sequence' : 'asset',
	});

	const extension = RenderInternals.getExtensionOfFilename(filename);
	if (imageSequence) {
		if (extension !== null) {
			throw new Error(
				'The output directory of the image sequence cannot have an extension. Got: ' +
					extension
			);
		}

		return filename;
	}

	if (extension === null && !imageSequence) {
<<<<<<< HEAD
		if (codec === 'h264' || codec === 'h265') {
			Log.warnAdvanced(
				{indent, logLevel},
				'No file extension specified, adding .mp4 automatically.'
			);
			filename += '.mp4';
			extension = 'mp4';
		}

		if (codec === 'h264-mkv') {
			Log.warnAdvanced(
				{indent, logLevel},
				'No file extension specified, adding .mkv automatically.'
			);
			filename += '.mkv';
			extension = 'mkv';
		}

		if (codec === 'vp8' || codec === 'vp9') {
			Log.warnAdvanced(
				{indent, logLevel},
				'No file extension specified, adding .webm automatically.'
			);
			filename += '.webm';
			extension = 'webm';
		}

		if (codec === 'prores') {
			Log.warnAdvanced(
				{indent, logLevel},
				'No file extension specified, adding .mov automatically.'
			);
			filename += '.mov';
			extension = 'mov';
		}
=======
		Log.warn(
			`No file extension specified, adding ${defaultExtension} automatically.`
		);
		return `${filename}.${defaultExtension}`;
>>>>>>> 78e8831e
	}

	return filename;
};<|MERGE_RESOLUTION|>--- conflicted
+++ resolved
@@ -1,7 +1,4 @@
-<<<<<<< HEAD
-import type {Codec, LogLevel} from '@remotion/renderer';
-=======
->>>>>>> 78e8831e
+import type {LogLevel} from '@remotion/renderer';
 import {RenderInternals} from '@remotion/renderer';
 import {Log} from './log';
 import {getOutputLocation} from './user-passed-output-location';
@@ -23,15 +20,11 @@
 	indent: boolean;
 	logLevel: LogLevel;
 }): string => {
-<<<<<<< HEAD
 	if (fromUi) {
 		return fromUi;
 	}
 
-	let filename = getOutputLocation({
-=======
 	const filename = getOutputLocation({
->>>>>>> 78e8831e
 		compositionId: compositionName,
 		defaultExtension,
 		args,
@@ -51,48 +44,11 @@
 	}
 
 	if (extension === null && !imageSequence) {
-<<<<<<< HEAD
-		if (codec === 'h264' || codec === 'h265') {
-			Log.warnAdvanced(
-				{indent, logLevel},
-				'No file extension specified, adding .mp4 automatically.'
-			);
-			filename += '.mp4';
-			extension = 'mp4';
-		}
-
-		if (codec === 'h264-mkv') {
-			Log.warnAdvanced(
-				{indent, logLevel},
-				'No file extension specified, adding .mkv automatically.'
-			);
-			filename += '.mkv';
-			extension = 'mkv';
-		}
-
-		if (codec === 'vp8' || codec === 'vp9') {
-			Log.warnAdvanced(
-				{indent, logLevel},
-				'No file extension specified, adding .webm automatically.'
-			);
-			filename += '.webm';
-			extension = 'webm';
-		}
-
-		if (codec === 'prores') {
-			Log.warnAdvanced(
-				{indent, logLevel},
-				'No file extension specified, adding .mov automatically.'
-			);
-			filename += '.mov';
-			extension = 'mov';
-		}
-=======
-		Log.warn(
+		Log.warnAdvanced(
+			{indent, logLevel},
 			`No file extension specified, adding ${defaultExtension} automatically.`
 		);
 		return `${filename}.${defaultExtension}`;
->>>>>>> 78e8831e
 	}
 
 	return filename;
