// eslint-disable-next-line @typescript-eslint/prefer-ts-expect-error
// @ts-ignore
import {BundlerInternals} from '@remotion/bundler';
import betterOpn from 'better-opn';
import path from 'path';
import {Internals} from 'remotion';
import xns from 'xns';
import {getConfigFileName} from './get-config-file-name';
import {getEnvironmentVariables} from './get-env';
import {getInputProps} from './get-input-props';
import {isJavascript} from './is-javascript';
import {loadConfigFile} from './load-config';
import {parsedCli} from './parse-command-line';

const noop = () => undefined;

export const previewCommand = xns(async () => {
	const file = parsedCli._[1];
	const {port: desiredPort} = parsedCli;
	const fullPath = path.join(process.cwd(), file);

	const isFileJavascript = isJavascript(fullPath);

	loadConfigFile(getConfigFileName(isFileJavascript), isFileJavascript);

	const inputProps = getInputProps();
	const envVariables = await getEnvironmentVariables();

	const port = await BundlerInternals.startServer(
		path.resolve(__dirname, 'previewEntry.js'),
		fullPath,
		{
			inputProps,
			envVariables,
			port: desiredPort,
<<<<<<< HEAD
			publicPath: '',
=======
			maxTimelineTracks: Internals.getMaxTimelineTracks(),
>>>>>>> 8bc82ee3
		}
	);
	betterOpn(`http://localhost:${port}`);
	await new Promise(noop);
});<|MERGE_RESOLUTION|>--- conflicted
+++ resolved
@@ -33,11 +33,8 @@
 			inputProps,
 			envVariables,
 			port: desiredPort,
-<<<<<<< HEAD
 			publicPath: '',
-=======
 			maxTimelineTracks: Internals.getMaxTimelineTracks(),
->>>>>>> 8bc82ee3
 		}
 	);
 	betterOpn(`http://localhost:${port}`);
