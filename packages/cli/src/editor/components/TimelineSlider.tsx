--- conflicted
+++ resolved
@@ -8,12 +8,9 @@
 import {useWindowSize} from '../hooks/use-window-size';
 import {TimelineSliderHandle} from './TimelineSliderHandle';
 
-const Container = styled.div<{
-	leftAmount: number;
-}>`
+const Container = styled.div`
 	position: absolute;
 	top: 0;
-	left: ${(props) => props.leftAmount}px;
 `;
 
 const Line = styled.div`
@@ -33,20 +30,12 @@
 	}
 
 	const left =
-<<<<<<< HEAD
 		(timelinePosition / (videoConfig.durationInFrames - 1)) *
 			(width - TIMELINE_LEFT_PADDING - TIMELINE_RIGHT_PADDING - 1) +
 		TIMELINE_LEFT_PADDING;
 
 	return (
-		<Container leftAmount={left}>
-=======
-		(timelinePosition / videoConfig.durationInFrames) *
-		(width - TIMELINE_LEFT_PADDING - TIMELINE_RIGHT_PADDING - 1);
-
-	return (
 		<Container style={{transform: `translateX(${left}px)`}}>
->>>>>>> d9b216be
 			<Line>
 				<TimelineSliderHandle />
 			</Line>
