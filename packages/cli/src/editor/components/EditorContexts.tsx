--- conflicted
+++ resolved
@@ -64,8 +64,6 @@
 		},
 		[]
 	);
-<<<<<<< HEAD
-=======
 	const [editorZoomGestures, setEditorZoomGesturesState] = useState(() =>
 		loadEditorZoomGesturesOption()
 	);
@@ -79,20 +77,7 @@
 		},
 		[]
 	);
-	const [richTimeline, setRichTimelineState] = useState(() =>
-		loadRichTimelineOption()
-	);
-	const setRichTimeline = useCallback(
-		(newValue: (prevState: boolean) => boolean) => {
-			setRichTimelineState((prevState) => {
-				const newVal = newValue(prevState);
-				persistRichTimelineOption(newVal);
-				return newVal;
-			});
-		},
-		[]
-	);
->>>>>>> da6b9226
+
 	const [mediaMuted, setMediaMuted] = useState<boolean>(() => loadMuteOption());
 	const [mediaVolume, setMediaVolume] = useState<number>(1);
 	const [modalContextType, setModalContextType] = useState<ModalState | null>(
@@ -105,21 +90,12 @@
 			setCheckerboard,
 		};
 	}, [checkerboard, setCheckerboard]);
-<<<<<<< HEAD
-=======
 	const editorZoomGesturesCtx = useMemo(() => {
 		return {
 			editorZoomGestures,
 			setEditorZoomGestures,
 		};
 	}, [editorZoomGestures, setEditorZoomGestures]);
-	const richTimelineCtx = useMemo(() => {
-		return {
-			richTimeline,
-			setRichTimeline,
-		};
-	}, [richTimeline, setRichTimeline]);
->>>>>>> da6b9226
 
 	const mediaVolumeContextValue = useMemo((): MediaVolumeContextValue => {
 		return {
@@ -144,79 +120,41 @@
 
 	return (
 		<KeybindingContextProvider>
-<<<<<<< HEAD
 			<CheckerboardContext.Provider value={checkerboardCtx}>
-				<PreviewSizeProvider>
-					<ModalsContext.Provider value={modalsContext}>
-						<Internals.MediaVolumeContext.Provider
-							value={mediaVolumeContextValue}
-						>
-							<Internals.SetMediaVolumeContext.Provider
-								value={setMediaVolumeContextValue}
+				<EditorZoomGesturesContext.Provider value={editorZoomGesturesCtx}>
+					<PreviewSizeProvider>
+						<ModalsContext.Provider value={modalsContext}>
+							<Internals.MediaVolumeContext.Provider
+								value={mediaVolumeContextValue}
 							>
-								<PlayerInternals.PlayerEventEmitterContext.Provider
-									value={emitter}
+								<Internals.SetMediaVolumeContext.Provider
+									value={setMediaVolumeContextValue}
 								>
-									<SidebarContextProvider>
-										<FolderContextProvider>
-											<HighestZIndexProvider>
-												<TimelineInOutContext.Provider
-													value={timelineInOutContextValue}
-												>
-													<SetTimelineInOutContext.Provider
-														value={setTimelineInOutContextValue}
+									<PlayerInternals.PlayerEventEmitterContext.Provider
+										value={emitter}
+									>
+										<SidebarContextProvider>
+											<FolderContextProvider>
+												<HighestZIndexProvider>
+													<TimelineInOutContext.Provider
+														value={timelineInOutContextValue}
 													>
-														{children}
-													</SetTimelineInOutContext.Provider>
-												</TimelineInOutContext.Provider>
-											</HighestZIndexProvider>
-										</FolderContextProvider>
-									</SidebarContextProvider>
-								</PlayerInternals.PlayerEventEmitterContext.Provider>
-							</Internals.SetMediaVolumeContext.Provider>
-						</Internals.MediaVolumeContext.Provider>
-					</ModalsContext.Provider>
-				</PreviewSizeProvider>
+														<SetTimelineInOutContext.Provider
+															value={setTimelineInOutContextValue}
+														>
+															{children}
+														</SetTimelineInOutContext.Provider>
+													</TimelineInOutContext.Provider>
+												</HighestZIndexProvider>
+											</FolderContextProvider>
+										</SidebarContextProvider>
+									</PlayerInternals.PlayerEventEmitterContext.Provider>
+								</Internals.SetMediaVolumeContext.Provider>
+							</Internals.MediaVolumeContext.Provider>
+						</ModalsContext.Provider>
+					</PreviewSizeProvider>
+				</EditorZoomGesturesContext.Provider>
 			</CheckerboardContext.Provider>
-=======
-			<RichTimelineContext.Provider value={richTimelineCtx}>
-				<CheckerboardContext.Provider value={checkerboardCtx}>
-					<EditorZoomGesturesContext.Provider value={editorZoomGesturesCtx}>
-						<PreviewSizeProvider>
-							<ModalsContext.Provider value={modalsContext}>
-								<Internals.MediaVolumeContext.Provider
-									value={mediaVolumeContextValue}
-								>
-									<Internals.SetMediaVolumeContext.Provider
-										value={setMediaVolumeContextValue}
-									>
-										<PlayerInternals.PlayerEventEmitterContext.Provider
-											value={emitter}
-										>
-											<SidebarContextProvider>
-												<FolderContextProvider>
-													<HighestZIndexProvider>
-														<TimelineInOutContext.Provider
-															value={timelineInOutContextValue}
-														>
-															<SetTimelineInOutContext.Provider
-																value={setTimelineInOutContextValue}
-															>
-																{children}
-															</SetTimelineInOutContext.Provider>
-														</TimelineInOutContext.Provider>
-													</HighestZIndexProvider>
-												</FolderContextProvider>
-											</SidebarContextProvider>
-										</PlayerInternals.PlayerEventEmitterContext.Provider>
-									</Internals.SetMediaVolumeContext.Provider>
-								</Internals.MediaVolumeContext.Provider>
-							</ModalsContext.Provider>
-						</PreviewSizeProvider>
-					</EditorZoomGesturesContext.Provider>
-				</CheckerboardContext.Provider>
-			</RichTimelineContext.Provider>
->>>>>>> da6b9226
 		</KeybindingContextProvider>
 	);
 };