--- conflicted
+++ resolved
@@ -1,8 +1,4 @@
-<<<<<<< HEAD
-import React, {useCallback, useMemo, useState} from 'react';
-=======
-import React, {useMemo} from 'react';
->>>>>>> 5c70753d
+import React, {useMemo, useState} from 'react';
 import type {z} from 'zod';
 import {useZodIfPossible} from '../../get-zod-if-possible';
 import {deepEqual} from './deep-equal';
@@ -76,7 +72,6 @@
 					display: 'flex',
 					flexDirection: 'row',
 				}}
-<<<<<<< HEAD
 			>
 				<SchemaLabel
 					onReset={reset}
@@ -115,9 +110,12 @@
 										saveDisabledByParent={saveDisabledByParent}
 										mayPad={mayPad}
 									/>
-									{i === localValue.value.length - 1 ? null : (
-										<SchemaSeparationLine />
-									)}
+									<SchemaArrayItemSeparationLine
+										schema={schema}
+										index={i}
+										onChange={onChange}
+										isLast={i === localValue.value.length - 1}
+									/>
 								</React.Fragment>
 							);
 						})}
@@ -125,57 +123,6 @@
 				</RevisionContextProvider>
 			) : null}
 
-			<div
-				style={{
-					...fieldsetLabel,
-					alignItems: 'center',
-					display: 'flex',
-				}}
-			>
-				{expanded ? (
-					<>
-						{']'}
-						<InlineAction onClick={onAdd} renderAction={renderAddButton} />
-					</>
-				) : null}
-			</div>
-=======
-				saveDisabledByParent={saveDisabledByParent}
-				saving={saving}
-				showSaveButton={showSaveButton}
-				valid={localValue.zodValidation.success}
-			/>
-			<RevisionContextProvider>
-				<SchemaVerticalGuide isRoot={false}>
-					{localValue.value.map((child, i) => {
-						return (
-							// eslint-disable-next-line react/no-array-index-key
-							<React.Fragment key={`${i}${localValue.keyStabilityRevision}`}>
-								<ZodArrayItemEditor
-									onChange={onChange}
-									value={child}
-									def={def}
-									index={i}
-									jsonPath={jsonPath}
-									defaultValue={defaultValue[i] ?? child}
-									onSave={onSave}
-									showSaveButton={showSaveButton}
-									saving={saving}
-									saveDisabledByParent={saveDisabledByParent}
-									mayPad={mayPad}
-								/>
-								<SchemaArrayItemSeparationLine
-									schema={schema}
-									index={i}
-									onChange={onChange}
-									isLast={i === localValue.value.length - 1}
-								/>
-							</React.Fragment>
-						);
-					})}
-				</SchemaVerticalGuide>
-			</RevisionContextProvider>
->>>>>>> 5c70753d
 			<ZodFieldValidation path={jsonPath} localValue={localValue} />
 		</Fieldset>
 	);
