import {RenderInternals} from '@remotion/renderer';
import {chalk} from './chalk';
import {printCodeFrameAndStack} from './code-frame';
import {Log} from './log';
import {createOverwriteableCliOutput} from './progress-bar';

export const printError = async (err: Error) => {
	if (err instanceof RenderInternals.SymbolicateableError) {
<<<<<<< HEAD
		const output = createOverwriteableCliOutput({quiet: false});
=======
		const output = createOverwriteableCliOutput({
			quiet: false,
			cancelSignal: null,
		});
>>>>>>> 2867e862
		output.update(
			chalk.red('Symbolicating minified error message...\n' + err.message)
		);
		try {
			const symbolicated = await RenderInternals.symbolicateError(err);
			if (symbolicated.frame === null) {
				output.update(chalk.red('An error occurred:\n'));
			} else {
				output.update(
					chalk.red(`An error occurred while rendering frame ${err.frame}:\n`)
				);
			}

			printCodeFrameAndStack(symbolicated);
		} catch (e) {
			output.update(
				chalk.red(
					'(Error occurred symbolicating stack trace - printing minified stack trace)\n'
				)
			);
			Log.error();
			Log.error(err.stack || err);
		}

		return;
	}

	Log.error('An error occurred:');
	Log.error(err.stack || err);
};<|MERGE_RESOLUTION|>--- conflicted
+++ resolved
@@ -6,14 +6,10 @@
 
 export const printError = async (err: Error) => {
 	if (err instanceof RenderInternals.SymbolicateableError) {
-<<<<<<< HEAD
-		const output = createOverwriteableCliOutput({quiet: false});
-=======
 		const output = createOverwriteableCliOutput({
 			quiet: false,
 			cancelSignal: null,
 		});
->>>>>>> 2867e862
 		output.update(
 			chalk.red('Symbolicating minified error message...\n' + err.message)
 		);
