{
	"name": "@remotion/three",
	"version": "2.5.4",
	"description": "Utility functions for using react-three-fiber with remotion",
	"main": "dist/index.js",
	"types": "dist/index.d.ts",
	"sideEffects": false,
	"scripts": {
		"test": "eslint src --ext ts,tsx",
		"watch": "tsc -w",
		"build": "tsc -d"
	},
	"author": "Björn Zeutzheim",
	"contributors": [],
	"license": "MIT",
	"repository": {
		"url": "https://github.com/remotion-dev/remotion"
	},
	"dependencies": {
<<<<<<< HEAD
		"remotion": "2.5.1"
=======
		"remotion": "^2.5.4"
>>>>>>> 439e4634
	},
	"peerDependencies": {
		"@react-three/fiber": ">=6.0.14",
		"react": ">=17.0.1",
		"react-dom": ">=17.0.1",
		"three": ">=0.129.0"
	},
	"devDependencies": {
		"@jonny/eslint-config": "^2.1.248",
		"@types/node": "^14.14.14",
		"@types/three": "^0.128.0",
		"eslint": "^7.4.0",
		"prettier": "^2.0.5",
		"prettier-plugin-organize-imports": "^1.1.1",
		"three": "^0.133.0",
		"typescript": "^4.4.2"
	},
	"publishConfig": {
		"access": "public"
	}
}<|MERGE_RESOLUTION|>--- conflicted
+++ resolved
@@ -17,11 +17,7 @@
 		"url": "https://github.com/remotion-dev/remotion"
 	},
 	"dependencies": {
-<<<<<<< HEAD
-		"remotion": "2.5.1"
-=======
 		"remotion": "^2.5.4"
->>>>>>> 439e4634
 	},
 	"peerDependencies": {
 		"@react-three/fiber": ">=6.0.14",
