--- conflicted
+++ resolved
@@ -1,10 +1,6 @@
 {
 	"name": "@remotion/three",
-<<<<<<< HEAD
-	"version": "3.2.15",
-=======
 	"version": "3.2.16",
->>>>>>> d2596f73
 	"description": "Utility functions for using react-three-fiber with remotion",
 	"main": "dist/index.js",
 	"types": "dist/index.d.ts",
@@ -24,11 +20,7 @@
 		"url": "https://github.com/remotion-dev/remotion/issues"
 	},
 	"dependencies": {
-<<<<<<< HEAD
-		"remotion": "3.2.15"
-=======
 		"remotion": "3.2.16"
->>>>>>> d2596f73
 	},
 	"peerDependencies": {
 		"@react-three/fiber": ">=7.0.19",
