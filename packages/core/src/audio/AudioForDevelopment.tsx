--- conflicted
+++ resolved
@@ -9,10 +9,7 @@
 export const AudioForDevelopment: React.FC<RemotionAudioProps> = (props) => {
 	const audioRef = useRef<HTMLAudioElement>(null);
 	const currentFrame = useCurrentFrame();
-<<<<<<< HEAD
-=======
 	const absoluteFrame = useAbsoluteCurrentFrame();
->>>>>>> 387fcbcc
 
 	const videoConfig = useUnsafeVideoConfig();
 	const [playing] = usePlayingState();
