--- conflicted
+++ resolved
@@ -100,12 +100,7 @@
 			// If scrubbing around, adjust timing
 			// or if time shift is bigger than 0.45sec
 
-<<<<<<< HEAD
-			console.log('would seek');
-			//	mediaRef.current.currentTime = shouldBeTime;
-=======
 			seek(mediaRef, shouldBeTime);
->>>>>>> d448833e
 			if (!onlyWarnForMediaSeekingError) {
 				warnAboutNonSeekableMedia(
 					mediaRef.current,
@@ -126,21 +121,13 @@
 
 		if (!playing || absoluteFrame === 0) {
 			if (makesSenseToSeek) {
-<<<<<<< HEAD
-				// mediaRef.current.currentTime = shouldBeTime;
-=======
 				seek(mediaRef, shouldBeTime);
->>>>>>> d448833e
 			}
 		}
 
 		if (mediaRef.current.paused && !mediaRef.current.ended && playing) {
 			if (makesSenseToSeek) {
-<<<<<<< HEAD
-				// mediaRef.current.currentTime = shouldBeTime;
-=======
 				seek(mediaRef, shouldBeTime);
->>>>>>> d448833e
 			}
 
 			playAndHandleNotAllowedError(mediaRef, mediaType);
