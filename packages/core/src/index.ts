import './asset-types';
import type {TAsset, TCompMetadata} from './CompositionManager';
import {checkMultipleRemotionVersions} from './multiple-versions-warning';

declare global {
	interface Window {
		ready: boolean;
		getStaticCompositions: () => TCompMetadata[];
		setBundleMode: (bundleMode: BundleState) => void;
		remotion_staticBase: string;
		remotion_editorName: string | null;
		remotion_projectName: string;
		remotion_cwd: string;
		remotion_setFrame: (frame: number) => void;
		remotion_initialFrame: number;
		remotion_proxyPort: number;
		remotion_puppeteerTimeout: number;
		remotion_inputProps: string;
		remotion_envVariables: string;
		remotion_collectAssets: () => TAsset[];
		remotion_isPlayer: boolean;
		remotion_imported: boolean;
		remotion_isBuilding: undefined | (() => void);
		remotion_finishedBuilding: undefined | (() => void);
		siteVersion: '3';
	}
}

export type BundleState =
	| {
			type: 'index';
	  }
	| {
			type: 'evaluation';
	  }
	| {
			type: 'composition';
			compositionName: string;
	  };

checkMultipleRemotionVersions();

export * from './AbsoluteFill';
export * from './audio';
export * from './Composition';
export {SmallTCompMetadata, TAsset, TCompMetadata} from './CompositionManager';
export * from './config';
export {getInputProps} from './config/input-props';
export * from './delay-render';
export * from './easing';
export * from './Folder';
export * from './freeze';
export * from './IFrame';
export * from './Img';
export * from './internals';
export * from './interpolate';
export {interpolateColors} from './interpolate-colors';
export {Loop} from './loop';
export * from './random';
export {registerRoot} from './register-root';
<<<<<<< HEAD
export {Sequence, SequenceProps} from './sequencing';
=======
export {Sequence} from './Sequence';
>>>>>>> 88d59190
export {Series} from './series';
export * from './spring';
export {staticFile} from './static-file';
export * from './Still';
export type {PlayableMediaTag} from './timeline-position-state';
export {useCurrentFrame} from './use-current-frame';
export * from './use-video-config';
export * from './video';
export * from './video-config';<|MERGE_RESOLUTION|>--- conflicted
+++ resolved
@@ -58,11 +58,7 @@
 export {Loop} from './loop';
 export * from './random';
 export {registerRoot} from './register-root';
-<<<<<<< HEAD
-export {Sequence, SequenceProps} from './sequencing';
-=======
-export {Sequence} from './Sequence';
->>>>>>> 88d59190
+export {Sequence, SequenceProps} from './Sequence';
 export {Series} from './series';
 export * from './spring';
 export {staticFile} from './static-file';
