--- conflicted
+++ resolved
@@ -174,11 +174,7 @@
 							/>
 						</RemotionRoot>
 					),
-<<<<<<< HEAD
-				/The "durationInFrames" prop of a <Composition \/> component must be positive, but got -100./
-=======
 				/The "durationInFrames" prop of the <Composition\/> component must be positive, but got -100./
->>>>>>> bf878c9f
 			);
 		});
 		test('It should throw if durationInFrames=0 of a composition is boundary off-point', () => {
@@ -196,11 +192,7 @@
 							/>
 						</RemotionRoot>
 					),
-<<<<<<< HEAD
-				/The "durationInFrames" prop of a <Composition \/> component must be positive, but got 0./
-=======
 				/The "durationInFrames" prop of the <Composition\/> component must be positive, but got 0./
->>>>>>> bf878c9f
 			);
 		});
 		test('It should throw if durationInFrames of a composition is not an integer', () => {
@@ -218,11 +210,7 @@
 							/>
 						</RemotionRoot>
 					),
-<<<<<<< HEAD
-				/The "durationInFrames" prop of a <Composition \/> component must be an integer, but got 0.11./
-=======
 				/The "durationInFrames" prop of the <Composition\/> component must be an integer, but got 0.11./
->>>>>>> bf878c9f
 			);
 		});
 		test('It should throw if durationInFrames of a composition is not a number', () => {
@@ -241,11 +229,7 @@
 							/>
 						</RemotionRoot>
 					),
-<<<<<<< HEAD
-				/The "durationInFrames" prop of a <Composition \/> component must be a number, but you passed a value of type string/
-=======
 				/The "durationInFrames" prop of the <Composition\/> component must be a number, but you passed a value of type string/
->>>>>>> bf878c9f
 			);
 		});
 	});
