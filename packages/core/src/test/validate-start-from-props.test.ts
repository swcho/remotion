--- conflicted
+++ resolved
@@ -11,7 +11,7 @@
 		});
 		test('It should throw if startFrom is not a number', () => {
 			expectToThrow(
-				//@ts-expect-error
+				// @ts-expect-error
 				() => validateStartFromProps('10', 20),
 				/type of startFrom prop must be a number, instead got type string./
 			);
@@ -45,10 +45,9 @@
 			);
 		});
 
-<<<<<<< HEAD
 		test('It should throw if endAt is not a number', () => {
 			expectToThrow(
-				//@ts-expect-error
+				// @ts-expect-error
 				() => validateStartFromProps(10, '20'),
 				/type of endAt prop must be a number, instead got type string./
 			);
@@ -61,38 +60,4 @@
 			);
 		});
 	});
-=======
-test('It should throw if endAt is not a number', () => {
-	expectToThrow(
-		// @ts-expect-error
-		() => validateStartFromProps(10, '20'),
-		/type of endAt prop must be a number, instead got type string./
-	);
-});
-
-test('It should throw if startFrom is not a number', () => {
-	expectToThrow(
-		// @ts-expect-error
-		() => validateStartFromProps('10', 20),
-		/type of startFrom prop must be a number, instead got type string./
-	);
-});
-
-test('It should throw if endAt is NaN', () => {
-	expectToThrow(
-		() => validateStartFromProps(10, NaN),
-		/endAt prop can not be NaN./
-	);
-});
-
-test('It should throw if startFrom is NaN or Infinity', () => {
-	expectToThrow(
-		() => validateStartFromProps(NaN, 20),
-		/startFrom prop can not be NaN or Infinity./
-	);
-	expectToThrow(
-		() => validateStartFromProps(Infinity, 20),
-		/startFrom prop can not be NaN or Infinity./
-	);
->>>>>>> f520888e
 });