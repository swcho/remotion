--- conflicted
+++ resolved
@@ -27,12 +27,8 @@
 		"@types/jest": "^26.0.19",
 		"@types/node": "^15.0.1",
 		"@types/webpack-env": "^1.16.0",
-<<<<<<< HEAD
-		"eslint": "^7.4.0",
+		"eslint": "^7.25.0",
 		"istanbul-badges-readme": "^1.2.1",
-=======
-		"eslint": "^7.25.0",
->>>>>>> f520888e
 		"jest": "^26.6.3",
 		"prettier": "^2.0.5",
 		"prettier-plugin-organize-imports": "^1.1.1",
