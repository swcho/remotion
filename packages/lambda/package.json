{
	"name": "@remotion/lambda",
	"version": "3.3.59",
	"description": "Distributed renderer for Remotion based on AWS Lambda",
	"main": "dist/index.js",
	"sideEffects": false,
	"bin": {
		"remotion-lambda": "remotion-lambda-cli.js"
	},
	"scripts": {
		"testintegration": "vitest src/test/integration --run",
		"lint": "eslint src --ext ts,tsx",
		"test": "vitest src/test/unit --run",
		"watch": "tsc -w",
		"build": "tsc -d && pnpm run buildlambda",
		"buildlambda": "ts-node src/admin/bundle-lambda.ts",
		"start": "ts-node src/run.ts",
		"prepublishOnly": "ts-node src/admin/bundle-lambda.ts && node ensure-version-match.js"
	},
	"author": "",
	"license": "MIT",
	"repository": {
		"url": "https://github.com/JonnyBurger/remotion"
	},
	"dependencies": {
		"@aws-sdk/abort-controller": "3.272.0",
		"@aws-sdk/client-cloudwatch-logs": "3.272.0",
		"@aws-sdk/client-iam": "3.272.0",
		"@aws-sdk/client-lambda": "3.272.0",
		"@aws-sdk/client-s3": "3.272.0",
		"@aws-sdk/client-service-quotas": "3.272.0",
		"@aws-sdk/client-sts": "3.272.0",
		"@aws-sdk/credential-providers": "3.272.0",
		"@aws-sdk/lib-storage": "3.272.0",
		"@aws-sdk/s3-request-presigner": "3.272.0",
		"@remotion/bundler": "3.3.59",
		"@remotion/cli": "3.3.59",
		"@remotion/renderer": "3.3.59",
		"aws-policies": "^1.0.1",
		"mime-types": "2.1.34",
		"remotion": "3.3.59"
	},
	"devDependencies": {
		"@jonny/eslint-config": "3.0.266",
<<<<<<< HEAD
		"@remotion/bundler": "3.3.44",
		"@remotion/compositor-linux-arm64-musl": "3.3.56",
=======
		"@remotion/bundler": "3.3.58",
		"@remotion/compositor-linux-arm64-musl": "3.3.59",
		"@remotion/compositor-linux-x64-musl": "3.3.59",
>>>>>>> 17496a19
		"@types/mime-types": "2.1.1",
		"@types/minimist": "1.2.2",
		"@types/node": "^14.14.14",
		"@types/prompt": "^1.1.0",
		"eslint": "8.25.0",
		"prettier": "^2.4.1",
		"prettier-plugin-organize-imports": "^2.3.4",
		"ts-node": "^10.8.0",
		"typescript": "^4.7.0",
		"vitest": "^0.24.3",
		"zip-lib": "^0.7.2"
	},
	"peerDependencies": {
		"@remotion/bundler": "3.3.58"
	},
	"publishConfig": {
		"access": "public"
	},
	"exports": {
		".": "./dist/index.js",
		"./defaults": "./dist/defaults.js",
		"./regions": "./dist/regions.js",
		"./policies": "./dist/api/iam-validation/suggested-policy.js",
		"./client": "./dist/client.js",
		"./layers": "./dist/shared/hosted-layers.js"
	},
	"typesVersions": {
		">=1.0": {
			"defaults": [
				"dist/defaults.d.ts"
			],
			"regions": [
				"dist/regions.d.ts"
			],
			"policies": [
				"dist/api/iam-validation/suggested-policy.d.ts"
			],
			"client": [
				"dist/client.d.ts"
			]
		}
	}
}<|MERGE_RESOLUTION|>--- conflicted
+++ resolved
@@ -42,14 +42,8 @@
 	},
 	"devDependencies": {
 		"@jonny/eslint-config": "3.0.266",
-<<<<<<< HEAD
-		"@remotion/bundler": "3.3.44",
-		"@remotion/compositor-linux-arm64-musl": "3.3.56",
-=======
-		"@remotion/bundler": "3.3.58",
+		"@remotion/bundler": "3.3.59",
 		"@remotion/compositor-linux-arm64-musl": "3.3.59",
-		"@remotion/compositor-linux-x64-musl": "3.3.59",
->>>>>>> 17496a19
 		"@types/mime-types": "2.1.1",
 		"@types/minimist": "1.2.2",
 		"@types/node": "^14.14.14",
