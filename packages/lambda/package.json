--- conflicted
+++ resolved
@@ -36,12 +36,7 @@
 		"@remotion/renderer": "3.0.19",
 		"aws-policies": "^1.0.1",
 		"mime-types": "2.1.34",
-<<<<<<< HEAD
-		"remotion": "3.0.18"
-=======
-		"minimist": "1.2.6",
 		"remotion": "3.0.19"
->>>>>>> 388ef0a2
 	},
 	"peerDependencies": {
 		"react": ">=16.8.0",
