import {CliInternals} from '@remotion/cli';
import {getCompositions, RenderInternals} from '@remotion/renderer';
import {downloadMedia} from '../../../api/download-media';
import {getRenderProgress} from '../../../api/get-render-progress';
import {renderMediaOnLambda} from '../../../api/render-media-on-lambda';
import {
	BINARY_NAME,
	DEFAULT_MAX_RETRIES,
	DEFAULT_OUTPUT_PRIVACY,
} from '../../../shared/constants';
import {convertToServeUrl} from '../../../shared/convert-to-serve-url';
import {sleep} from '../../../shared/sleep';
import {validateFramesPerLambda} from '../../../shared/validate-frames-per-lambda';
import type {LambdaCodec} from '../../../shared/validate-lambda-codec';
import {validatePrivacy} from '../../../shared/validate-privacy';
import {validateMaxRetries} from '../../../shared/validate-retries';
import {validateServeUrl} from '../../../shared/validate-serveurl';
import {parsedLambdaCli} from '../../args';
import {getAwsRegion} from '../../get-aws-region';
import {findFunctionName} from '../../helpers/find-function-name';
import {quit} from '../../helpers/quit';
import {Log} from '../../log';
import {makeMultiProgressFromStatus, makeProgressString} from './progress';

export const RENDER_COMMAND = 'render';

export const renderCommand = async (args: string[], remotionRoot: string) => {
	const serveUrl = args[0];
	if (!serveUrl) {
		Log.error('No serve URL passed.');
		Log.info(
			'Pass an additional argument specifying a URL where your Remotion project is hosted.'
		);
		Log.info();
		Log.info(
			`${BINARY_NAME} ${RENDER_COMMAND} <serve-url> <composition-id> [output-location]`
		);
		quit(1);
	}

	const region = getAwsRegion();

	let composition: string = args[1];
	if (!composition) {
		Log.info('No compositions passed. Fetching compositions...');

		validateServeUrl(serveUrl);
		const realServeUrl = await convertToServeUrl(serveUrl, region);
		const comps = await getCompositions(realServeUrl);
		const {compositionId} = await CliInternals.selectComposition(comps);
		composition = compositionId;
	}

	const outName = parsedLambdaCli['out-name'];
	const downloadName = args[2] ?? null;

	const {codec, reason} = CliInternals.getFinalCodec({
		downloadName,
		outName: outName ?? null,
	});

	const {
		chromiumOptions,
		crf,
		envVariables,
		frameRange,
		inputProps,
		logLevel,
		pixelFormat,
		proResProfile,
		puppeteerTimeout,
		quality,
		scale,
		everyNthFrame,
		numberOfGifLoops,
		muted,
		overwrite,
		audioBitrate,
		videoBitrate,
		height,
		width,
	} = await CliInternals.getCliOptions({
		type: 'series',
		isLambda: true,
<<<<<<< HEAD
		codec,
		remotionRoot,
=======
>>>>>>> 194b0ae2
	});

	const imageFormat = CliInternals.getImageFormat(codec);

	const functionName = await findFunctionName();

	const maxRetries = parsedLambdaCli['max-retries'] ?? DEFAULT_MAX_RETRIES;
	validateMaxRetries(maxRetries);

	const privacy = parsedLambdaCli.privacy ?? DEFAULT_OUTPUT_PRIVACY;
	validatePrivacy(privacy);
	const framesPerLambda = parsedLambdaCli['frames-per-lambda'] ?? undefined;
	validateFramesPerLambda({framesPerLambda, durationInFrames: 1});

	const res = await renderMediaOnLambda({
		functionName,
		serveUrl,
		inputProps,
		codec: codec as LambdaCodec,
		imageFormat,
		crf: crf ?? undefined,
		envVariables,
		pixelFormat,
		proResProfile,
		quality,
		region,
		maxRetries,
		composition,
		framesPerLambda,
		privacy,
		logLevel,
		frameRange: frameRange ?? undefined,
		outName: parsedLambdaCli['out-name'],
		timeoutInMilliseconds: puppeteerTimeout,
		chromiumOptions,
		scale,
		numberOfGifLoops,
		everyNthFrame,
		concurrencyPerLambda: parsedLambdaCli['concurrency-per-lambda'],
		muted,
		overwrite,
		audioBitrate,
		videoBitrate,
		forceHeight: height,
		forceWidth: width,
		webhook: parsedLambdaCli.webhook
			? {
					url: parsedLambdaCli.webhook,
					secret: parsedLambdaCli['webhook-secret'] ?? null,
			  }
			: undefined,
	});

	const totalSteps = downloadName ? 5 : 4;

	const progressBar = CliInternals.createOverwriteableCliOutput(
		CliInternals.quietFlagProvided()
	);

	Log.info(
		CliInternals.chalk.gray(
			`bucket = ${res.bucketName}, function = ${functionName}`
		)
	);
	Log.info(
		CliInternals.chalk.gray(
			`renderId = ${res.renderId}, codec = ${codec} (${reason})`
		)
	);
	Log.verbose(`CloudWatch logs (if enabled): ${res.cloudWatchLogs}`);
	const status = await getRenderProgress({
		functionName,
		bucketName: res.bucketName,
		renderId: res.renderId,
		region: getAwsRegion(),
	});
	const multiProgress = makeMultiProgressFromStatus(status);
	progressBar.update(
		makeProgressString({
			progress: multiProgress,
			steps: totalSteps,
			downloadInfo: null,
			retriesInfo: status.retriesInfo,
		})
	);

	// eslint-disable-next-line no-constant-condition
	while (true) {
		await sleep(1000);
		const newStatus = await getRenderProgress({
			functionName,
			bucketName: res.bucketName,
			renderId: res.renderId,
			region: getAwsRegion(),
		});
		const newProgress = makeMultiProgressFromStatus(newStatus);
		progressBar.update(
			makeProgressString({
				progress: newProgress,
				steps: totalSteps,
				retriesInfo: newStatus.retriesInfo,
				downloadInfo: null,
			})
		);

		if (newStatus.done) {
			progressBar.update(
				makeProgressString({
					progress: newProgress,
					steps: totalSteps,
					downloadInfo: null,
					retriesInfo: newStatus.retriesInfo,
				})
			);
			if (downloadName) {
				const downloadStart = Date.now();
				const {outputPath, sizeInBytes} = await downloadMedia({
					bucketName: res.bucketName,
					outPath: downloadName,
					region: getAwsRegion(),
					renderId: res.renderId,
					onProgress: ({downloaded, totalSize}) => {
						progressBar.update(
							makeProgressString({
								progress: newProgress,
								steps: totalSteps,
								retriesInfo: newStatus.retriesInfo,
								downloadInfo: {
									doneIn: null,
									downloaded,
									totalSize,
								},
							})
						);
					},
				});
				progressBar.update(
					makeProgressString({
						progress: newProgress,
						steps: totalSteps,
						retriesInfo: newStatus.retriesInfo,
						downloadInfo: {
							doneIn: Date.now() - downloadStart,
							downloaded: sizeInBytes,
							totalSize: sizeInBytes,
						},
					})
				);
				Log.info();
				Log.info();
				Log.info('Done!', outputPath, CliInternals.formatBytes(sizeInBytes));
			} else {
				Log.info();
				Log.info();
				Log.info('Done! ' + newStatus.outputFile);
			}

			Log.info(
				[
					newStatus.renderMetadata
						? `${newStatus.renderMetadata.estimatedTotalLambdaInvokations} λ's used`
						: null,
					newStatus.timeToFinish
						? `${(newStatus.timeToFinish / 1000).toFixed(2)}sec`
						: null,
					`Estimated cost $${newStatus.costs.displayCost}`,
				]
					.filter(Boolean)
					.join(', ')
			);
			if (newStatus.mostExpensiveFrameRanges) {
				Log.verbose('Most expensive frame ranges:');
				Log.verbose(
					newStatus.mostExpensiveFrameRanges
						.map((f) => {
							return `${f.frameRange[0]}-${f.frameRange[1]} (${f.timeInMilliseconds}ms)`;
						})
						.join(', ')
				);
			}

			quit(0);
		}

		if (newStatus.fatalErrorEncountered) {
			Log.error('\n');
			for (const err of newStatus.errors) {
				if (err.explanation) {
					Log.error(err.explanation);
				}

				const frames = RenderInternals.parseStack(err.stack.split('\n'));

				const errorWithStackFrame = new RenderInternals.SymbolicateableError({
					message: err.message,
					frame: err.frame,
					name: err.name,
					stack: err.stack,
					stackFrame: frames,
				});
				await CliInternals.handleCommonError(errorWithStackFrame);
			}

			quit(1);
		}
	}
};<|MERGE_RESOLUTION|>--- conflicted
+++ resolved
@@ -82,11 +82,7 @@
 	} = await CliInternals.getCliOptions({
 		type: 'series',
 		isLambda: true,
-<<<<<<< HEAD
-		codec,
 		remotionRoot,
-=======
->>>>>>> 194b0ae2
 	});
 
 	const imageFormat = CliInternals.getImageFormat(codec);
