--- conflicted
+++ resolved
@@ -34,10 +34,7 @@
 	for (const functionName of args) {
 		const infoOutput = CliInternals.createOverwriteableCliOutput({
 			quiet: CliInternals.quietFlagProvided(),
-<<<<<<< HEAD
-=======
 			cancelSignal: null,
->>>>>>> 2867e862
 		});
 		infoOutput.update('Getting function info...');
 		const info = await getFunctionInfo({
@@ -58,10 +55,7 @@
 		await confirmCli({delMessage: 'Delete? (Y/n)', allowForceFlag: true});
 		const output = CliInternals.createOverwriteableCliOutput({
 			quiet: CliInternals.quietFlagProvided(),
-<<<<<<< HEAD
-=======
 			cancelSignal: null,
->>>>>>> 2867e862
 		});
 		output.update('Deleting...');
 		await deleteFunction({region, functionName});
