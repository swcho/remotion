--- conflicted
+++ resolved
@@ -1,9 +1,4 @@
 import {CliInternals} from '@remotion/cli';
-<<<<<<< HEAD
-=======
-import {ConfigInternals} from '@remotion/cli/config';
-
->>>>>>> 72496e48
 import {getCompositions, RenderInternals} from '@remotion/renderer';
 import {downloadMedia} from '../../api/download-media';
 import {renderStillOnLambda} from '../../api/render-still-on-lambda';
@@ -82,12 +77,7 @@
 		CliInternals.determineFinalStillImageFormat({
 			downloadName,
 			outName: outName ?? null,
-<<<<<<< HEAD
 			configImageFormat: configFileImageFormat ?? null,
-=======
-			configImageFormat:
-				ConfigInternals.getUserPreferredStillImageFormat() ?? null,
->>>>>>> 72496e48
 			cliFlag: CliInternals.parsedCli['image-format'] ?? null,
 			isLambda: true,
 			fromUi: null,
