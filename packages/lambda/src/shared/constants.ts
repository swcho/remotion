--- conflicted
+++ resolved
@@ -222,12 +222,12 @@
 	inputProps: SerializedInputProps;
 	codec: LambdaCodec;
 	audioCodec: AudioCodec | null;
-	imageFormat: ImageFormat;
+	imageFormat: VideoImageFormat;
 	crf: number | undefined;
 	envVariables: Record<string, string> | undefined;
 	pixelFormat: PixelFormat | undefined;
 	proResProfile: ProResProfile | undefined;
-	quality: number | undefined;
+	jpegQuality: number | undefined;
 	maxRetries: number;
 	privacy: Privacy;
 	logLevel: LogLevel;
@@ -264,48 +264,7 @@
 	info: {
 		type: LambdaRoutines.info;
 	};
-<<<<<<< HEAD
-	start: {
-		rendererFunctionName: string | null;
-		type: LambdaRoutines.start;
-		serveUrl: string;
-		composition: string;
-		framesPerLambda: number | null;
-		inputProps: SerializedInputProps;
-		codec: LambdaCodec;
-		audioCodec: AudioCodec | null;
-		imageFormat: VideoImageFormat;
-		crf: number | undefined;
-		envVariables: Record<string, string> | undefined;
-		pixelFormat: PixelFormat | undefined;
-		proResProfile: ProResProfile | undefined;
-		jpegQuality: number | undefined;
-		maxRetries: number;
-		privacy: Privacy;
-		logLevel: LogLevel;
-		frameRange: FrameRange | null;
-		outName: OutNameInput | null;
-		timeoutInMilliseconds: number;
-		chromiumOptions: ChromiumOptions;
-		scale: number;
-		everyNthFrame: number;
-		numberOfGifLoops: number | null;
-		concurrencyPerLambda: number;
-		downloadBehavior: DownloadBehavior;
-		muted: boolean;
-		version: string;
-		overwrite: boolean;
-		audioBitrate: string | null;
-		videoBitrate: string | null;
-		webhook: WebhookOption;
-		forceHeight: number | null;
-		forceWidth: number | null;
-		bucketName: string | null;
-		dumpBrowserLogs: boolean;
-	};
-=======
 	start: LambdaStartPayload;
->>>>>>> e093b4c9
 	launch: {
 		rendererFunctionName: string | null;
 		type: LambdaRoutines.launch;
