--- conflicted
+++ resolved
@@ -1,11 +1,7 @@
 use std::{error::Error, fmt, fs::File};
 
 use crate::{
-<<<<<<< HEAD
-    errors::PossibleErrors,
-=======
     errors::ErrorWithBacktrace,
->>>>>>> 7c277167
     payloads::payloads::{ImageLayer, Layer, SolidLayer},
 };
 
@@ -84,11 +80,7 @@
     img: &mut Vec<u8>,
     canvas_width: u32,
     layer: ImageLayer,
-<<<<<<< HEAD
-) -> Result<(), PossibleErrors> {
-=======
 ) -> Result<(), ErrorWithBacktrace> {
->>>>>>> 7c277167
     let file = File::open(layer.src)?;
 
     let decoder = png::Decoder::new(file);
@@ -135,11 +127,7 @@
     img: &mut Vec<u8>,
     canvas_width: u32,
     layer: ImageLayer,
-<<<<<<< HEAD
-) -> Result<(), PossibleErrors> {
-=======
 ) -> Result<(), ErrorWithBacktrace> {
->>>>>>> 7c277167
     let file = File::open(layer.src)?;
 
     let mut decoder = jpeg_decoder::Decoder::new(file);
@@ -181,11 +169,7 @@
     img: &mut Vec<u8>,
     canvas_width: u32,
     layer: Layer,
-<<<<<<< HEAD
-) -> Result<(), PossibleErrors> {
-=======
 ) -> Result<(), ErrorWithBacktrace> {
->>>>>>> 7c277167
     match layer {
         Layer::PngImage(layer) => draw_png_image_layer(img, canvas_width, layer),
         Layer::JpgImage(layer) => draw_jpg_image_layer(img, canvas_width, layer),
