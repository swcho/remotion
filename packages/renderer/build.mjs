import {execSync} from 'child_process';
import {
	copyFileSync,
	existsSync,
	lstatSync,
	mkdirSync,
	readdirSync,
	rmSync,
	unlinkSync,
} from 'fs';
import os from 'os';
import path from 'path';
import {toolchains} from './toolchains.mjs';

const isWin = os.platform() === 'win32';
const where = isWin ? 'where' : 'which';

function isMusl() {
	const {glibcVersionRuntime} = process.report.getReport().header;
	return !glibcVersionRuntime;
}

const targets = [
	'x86_64-pc-windows-gnu',
	'x86_64-unknown-linux-musl',
	'aarch64-unknown-linux-gnu',
	'x86_64-unknown-linux-gnu',
	'aarch64-apple-darwin',
	'x86_64-apple-darwin',
	'aarch64-unknown-linux-musl',
];

export const getTarget = () => {
	switch (process.platform) {
		case 'win32':
			switch (process.arch) {
				case 'x64':
					return 'x86_64-pc-windows-gnu';
				default:
					throw new Error(
						`Unsupported architecture on Windows: ${process.arch}`
					);
			}

		case 'darwin':
			switch (process.arch) {
				case 'x64':
					return 'x86_64-apple-darwin';
				case 'arm64':
					return 'aarch64-apple-darwin';
				default:
					throw new Error(`Unsupported architecture on macOS: ${process.arch}`);
			}

		case 'linux':
			switch (process.arch) {
				case 'x64':
					if (isMusl()) {
						return 'x86_64-unknown-linux-musl';
					}

					return 'x86_64-unknown-linux-gnu';
				case 'arm64':
					if (isMusl()) {
						return 'aarch64-unknown-linux-musl';
					}

					return 'aarch64-unknown-linux-gnu';

				default:
					throw new Error(`Unsupported architecture on Linux: ${process.arch}`);
			}

		default:
			throw new Error(
				`Unsupported OS: ${process.platform}, architecture: ${process.arch}`
			);
	}
};

const hasCargo = () => {
	try {
		execSync(`${where} cargo`);
		return true;
	} catch (err) {
		return false;
	}
};

const debug = process.argv.includes('--debug');
const mode = debug ? 'debug' : 'release';

const copyDestinations = {
	'aarch64-unknown-linux-gnu': {
		from: `target/aarch64-unknown-linux-gnu/${mode}/compositor`,
		to: '../compositor-linux-arm64-gnu/compositor',
		dir: '../compositor-linux-arm64-gnu',
		ffmpeg_bin: 'linux-arm.gz',
	},
	'aarch64-unknown-linux-musl': {
		from: 'target/aarch64-unknown-linux-musl/' + mode + '/compositor',
		to: '../compositor-linux-arm64-musl/compositor',
		dir: '../compositor-linux-arm64-musl',
		ffmpeg_bin: 'linux-arm-musl.gz',
	},
	'x86_64-unknown-linux-gnu': {
		from: 'target/x86_64-unknown-linux-gnu/' + mode + '/compositor',
		to: '../compositor-linux-x64-gnu/compositor',
		dir: '../compositor-linux-x64-gnu',
		ffmpeg_bin: 'linux-x64.gz',
	},
	'x86_64-unknown-linux-musl': {
		from: 'target/x86_64-unknown-linux-musl/' + mode + '/compositor',
		to: '../compositor-linux-x64-musl/compositor',
		dir: '../compositor-linux-x64-musl',
		ffmpeg_bin: 'linux-x64-musl.gz',
	},
	'x86_64-apple-darwin': {
		from: 'target/x86_64-apple-darwin/' + mode + '/compositor',
		to: '../compositor-darwin-x64/compositor',
		dir: '../compositor-darwin-x64',
		ffmpeg_bin: 'macos-x64.gz',
	},
	'aarch64-apple-darwin': {
		from: 'target/aarch64-apple-darwin/' + mode + '/compositor',
		to: '../compositor-darwin-arm64/compositor',
		dir: '../compositor-darwin-arm64',
		ffmpeg_bin: 'macos-arm.gz',
	},
	'x86_64-pc-windows-gnu': {
		from: 'target/x86_64-pc-windows-gnu/' + mode + '/compositor.exe',
		to: '../compositor-win32-x64-msvc/compositor.exe',
		dir: '../compositor-win32-x64-msvc',
		ffmpeg_bin: 'windows.gz',
	},
};

if (!hasCargo()) {
	console.log('Environment has no cargo. Skipping Rust builds.');
	process.exit(0);
}

const nativeArch = getTarget();

const all = process.argv.includes('--all');
if (!existsSync('toolchains') && all) {
	throw new Error(
		'Run "node install-toolchain.mjs" if you want to build all platforms'
	);
}

for (const toolchain of toolchains) {
	if (!existsSync(path.join('toolchains', toolchain)) && all) {
		throw new Error(
			`Toolchain for ${toolchain} not found. Run "node install-toolchain.mjs" if you want to build all platforms`
		);
	}
}

const stdout = execSync('cargo metadata --format-version=1');
const {packages} = JSON.parse(stdout);

const rustFfmpegSys = packages.find((p) => p.name === 'ffmpeg-sys-next');

if (!rustFfmpegSys) {
	console.error(
		'Could not find ffmpeg-sys-next when running cargo metadata --format-version=1'
	);
	process.exit(1);
}

const manifest = rustFfmpegSys.manifest_path;
const binariesDirectory = path.join(path.dirname(manifest), 'zips');

const archs = all ? targets : [nativeArch];

for (const arch of archs) {
	const ffmpegFolder = path.join(copyDestinations[arch].dir, 'ffmpeg');
	if (!existsSync(ffmpegFolder)) {
		mkdirSync(ffmpegFolder);
	}

<<<<<<< HEAD
	execSync(
		`tar xf ffmpeg/${copyDestinations[arch].ffmpeg_bin} -C ${ffmpegFolder}`
	);
	const link = path.join(process.cwd(), ffmpegFolder, 'remotion', 'include');
=======
	execSync(`tar xf ${binariesDirectory}/${arch}.gz -C ${ffmpegFolder}`);
>>>>>>> 7c277167
	const command = `cargo build ${debug ? '' : '--release'} --target=${arch}`;
	console.log(command);

	// debuginfo will keep symbols, which are used for backtrace.
	// symbols makes it a tiny bit smaller, but error messages will be hard to debug.

	const optimizations = all
		? '-C opt-level=3 -C lto=fat -C strip=debuginfo -C embed-bitcode=yes'
		: '';

	execSync(command, {
		stdio: 'inherit',
		env: {
			...process.env,
			RUSTFLAGS: optimizations,
			CARGO_TARGET_AARCH64_UNKNOWN_LINUX_GNU_LINKER:
				nativeArch === 'aarch64-unknown-linux-gnu'
					? undefined
					: 'toolchains/aarch64_gnu_toolchain/bin/aarch64-unknown-linux-gnu-gcc',
			CARGO_TARGET_AARCH64_UNKNOWN_LINUX_MUSL_LINKER:
				nativeArch === 'aarch64-unknown-linux-musl'
					? undefined
					: 'toolchains/aarch64_musl_toolchain/bin/aarch64-unknown-linux-musl-gcc',
			CARGO_TARGET_X86_64_UNKNOWN_LINUX_GNU_LINKER:
				nativeArch === 'x86_64-unknown-linux-gnu'
					? undefined
					: path.join(
							process.cwd(),
							'toolchains/x86_64_gnu_toolchain/bin/x86_64-unknown-linux-gnu-gcc'
					  ),
			CARGO_TARGET_X86_64_UNKNOWN_LINUX_MUSL_LINKER:
				nativeArch === 'x86_64-unknown-linux-musl'
					? undefined
					: 'toolchains/x86_64_musl_toolchain/bin/x86_64-unknown-linux-musl-gcc',
		},
	});
	const copyInstructions = copyDestinations[arch];

	const libDir = path.join(
		copyDestinations[arch].dir,
		'ffmpeg',
		'remotion',
		'lib'
	);
	const binDir = path.join(
		copyDestinations[arch].dir,
		'ffmpeg',
		'remotion',
		'bin'
	);
	const files = readdirSync(libDir);
	for (const file of files) {
		if (file.endsWith('.a')) {
			unlinkSync(path.join(libDir, file));
		} else if (file.endsWith('.dylib') && file.split('.').length === 3) {
			unlinkSync(path.join(libDir, file));
		} else if (file.endsWith('.la')) {
			unlinkSync(path.join(libDir, file));
		} else if (file.endsWith('.def')) {
			unlinkSync(path.join(libDir, file));
		} else if (file.includes('libvpx') && arch !== 'x86_64-pc-windows-gnu') {
			unlinkSync(path.join(libDir, file));
		} else if (file.endsWith('.lib')) {
			unlinkSync(path.join(libDir, file));
		}
	}

	const binFiles = readdirSync(binDir);
	for (const file of binFiles) {
		if (!file.includes('ffmpeg') && !file.includes('ffprobe')) {
			unlinkSync(path.join(binDir, file));
		}
	}

	rmSync(path.join(copyDestinations[arch].dir, 'ffmpeg', 'remotion', 'share'), {
		recursive: true,
	});
	rmSync(
		path.join(copyDestinations[arch].dir, 'ffmpeg', 'remotion', 'include'),
		{
			recursive: true,
		}
	);
	rmSync(path.join(copyDestinations[arch].dir, 'ffmpeg', 'bindings.rs'), {
		recursive: true,
	});
	copyFileSync(copyInstructions.from, copyInstructions.to);

	const output = execSync('npm pack --json', {
		cwd: copyDestinations[arch].dir,
		stdio: 'pipe',
	});

	const filename = JSON.parse(output.toString('utf-8'))[0].filename.replace(
		/^@remotion\//,
		'remotion-'
	);
	console.log(filename);
	const tgzPath = path.join(
		process.cwd(),
		copyDestinations[arch].dir,
		filename
	);

	const filesize = lstatSync(tgzPath).size;
	console.log('Zipped size:', (filesize / 1000000).toFixed(2) + 'MB');
	unlinkSync(tgzPath);
}<|MERGE_RESOLUTION|>--- conflicted
+++ resolved
@@ -180,14 +180,7 @@
 		mkdirSync(ffmpegFolder);
 	}
 
-<<<<<<< HEAD
-	execSync(
-		`tar xf ffmpeg/${copyDestinations[arch].ffmpeg_bin} -C ${ffmpegFolder}`
-	);
-	const link = path.join(process.cwd(), ffmpegFolder, 'remotion', 'include');
-=======
 	execSync(`tar xf ${binariesDirectory}/${arch}.gz -C ${ffmpegFolder}`);
->>>>>>> 7c277167
 	const command = `cargo build ${debug ? '' : '--release'} --target=${arch}`;
 	console.log(command);
 
