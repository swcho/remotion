--- conflicted
+++ resolved
@@ -73,13 +73,7 @@
 	composition: SmallTCompMetadata;
 	inputProps?: unknown;
 	crf?: number | null;
-<<<<<<< HEAD
-	imageFormat?: ImageFormat;
-	ffmpegExecutable?: FfmpegExecutable;
-	ffprobeExecutable?: FfmpegExecutable;
-=======
 	imageFormat?: 'png' | 'jpeg' | 'none';
->>>>>>> 9fb5862b
 	pixelFormat?: PixelFormat;
 	envVariables?: Record<string, string>;
 	quality?: number;
