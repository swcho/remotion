<<<<<<< HEAD
import {
	ConsoleMessageLocation,
	ConsoleMessageType,
} from './browser/ConsoleMessage';
=======
import type {ConsoleMessageLocation, ConsoleMessageType} from 'puppeteer-core';
>>>>>>> d72738cc

export type BrowserLog = {
	text: string;
	stackTrace: ConsoleMessageLocation[];
	type: ConsoleMessageType;
};<|MERGE_RESOLUTION|>--- conflicted
+++ resolved
@@ -1,11 +1,7 @@
-<<<<<<< HEAD
-import {
+import type {
 	ConsoleMessageLocation,
 	ConsoleMessageType,
 } from './browser/ConsoleMessage';
-=======
-import type {ConsoleMessageLocation, ConsoleMessageType} from 'puppeteer-core';
->>>>>>> d72738cc
 
 export type BrowserLog = {
 	text: string;
