--- conflicted
+++ resolved
@@ -18,9 +18,6 @@
 import type {ProResProfile} from './prores-profile';
 import {validateEvenDimensionsWithCodec} from './validate-even-dimensions-with-codec';
 
-<<<<<<< HEAD
-type PreStitcherOptions = {
-=======
 type RunningStatus =
 	| {
 			type: 'running';
@@ -35,8 +32,7 @@
 			stderr: string;
 	  };
 
-type PreSticherOptions = {
->>>>>>> afed2a03
+type PreStitcherOptions = {
 	fps: number;
 	width: number;
 	height: number;
