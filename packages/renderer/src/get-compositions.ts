import type {AnyCompMetadata} from 'remotion';
import type {BrowserExecutable} from './browser-executable';
import type {BrowserLog} from './browser-log';
import type {HeadlessBrowser} from './browser/Browser';
import type {Page} from './browser/BrowserPage';
import {DEFAULT_TIMEOUT} from './browser/TimeoutSettings';
import {handleJavascriptException} from './error-handling/handle-javascript-exception';
import {findRemotionRoot} from './find-closest-package-json';
import {getPageAndCleanupFn} from './get-browser-instance';
import {Log} from './logger';
import type {ChromiumOptions} from './open-browser';
import type {RemotionServer} from './prepare-server';
import {makeOrReuseServer} from './prepare-server';
import {puppeteerEvaluateWithCatch} from './puppeteer-evaluate';
import {waitForReady} from './seek-to-frame';
import {setPropsAndEnv} from './set-props-and-env';
import {validatePuppeteerTimeout} from './validate-puppeteer-timeout';

type InternalGetCompositionsOptions = {
	inputProps: Record<string, unknown>;
	envVariables: Record<string, string>;
	puppeteerInstance: HeadlessBrowser | undefined;
	onBrowserLog: null | ((log: BrowserLog) => void);
	browserExecutable: BrowserExecutable | null;
	timeoutInMilliseconds: number;
	chromiumOptions: ChromiumOptions;
	port: number | null;
	server: RemotionServer | undefined;
	indent: boolean;
	verbose: boolean;
	serveUrlOrWebpackUrl: string;
};

export type GetCompositionsOptions = {
	inputProps?: Record<string, unknown> | null;
	envVariables?: Record<string, string>;
	puppeteerInstance?: HeadlessBrowser;
	onBrowserLog?: (log: BrowserLog) => void;
	browserExecutable?: BrowserExecutable;
	timeoutInMilliseconds?: number;
	chromiumOptions?: ChromiumOptions;
	port?: number | null;
	verbose?: boolean;
};

type InnerGetCompositionsParams = {
	inputProps: Record<string, unknown>;
	envVariables: Record<string, string>;
	onBrowserLog: null | ((log: BrowserLog) => void);
	timeoutInMilliseconds: number;
	serveUrl: string;
	page: Page;
	proxyPort: number;
};

const innerGetCompositions = async ({
	envVariables,
	inputProps,
	onBrowserLog,
	page,
	proxyPort,
	serveUrl,
	timeoutInMilliseconds,
}: InnerGetCompositionsParams): Promise<AnyCompMetadata[]> => {
	if (onBrowserLog) {
		page.on('console', (log) => {
			onBrowserLog({
				stackTrace: log.stackTrace(),
				text: log.text,
				type: log.type,
			});
		});
	}

	validatePuppeteerTimeout(timeoutInMilliseconds);

	Log.verbose('Setting props and env');
	await setPropsAndEnv({
		inputProps,
		envVariables,
		page,
		serveUrl,
		initialFrame: 0,
		timeoutInMilliseconds,
		proxyPort,
		retriesRemaining: 2,
		audioEnabled: false,
		videoEnabled: false,
	});
	Log.verbose('Set props and env successfully!');

	await puppeteerEvaluateWithCatch({
		page,
		pageFunction: () => {
			window.remotion_setBundleMode({
				type: 'evaluation',
			});
		},
		frame: null,
		args: [],
	});

	await waitForReady(page);
	Log.verbose('Page is ready!');

	const result = await puppeteerEvaluateWithCatch({
		pageFunction: () => {
			return window.getStaticCompositions();
		},
		frame: null,
		page,
		args: [],
	});

	Log.verbose('Got compositions', (result as AnyCompMetadata[]).length);

	return result as AnyCompMetadata[];
};

<<<<<<< HEAD
/**
 * @description Gets the compositions defined in a Remotion project based on a Webpack bundle.
 * @see [Documentation](https://www.remotion.dev/docs/renderer/get-compositions)
 */
export const getCompositions = async (
	serveUrlOrWebpackUrl: string,
	config?: GetCompositionsConfig
) => {
	const downloadMap = config?.downloadMap ?? makeDownloadMap();

	Log.verbose('Getting compositions...');

	const {page, cleanup} = await getPageAndCleanupFn({
		passedInInstance: config?.puppeteerInstance,
		browserExecutable: config?.browserExecutable ?? null,
		chromiumOptions: config?.chromiumOptions ?? {},
	});

	Log.verbose('Created Chrome page');
=======
type CleanupFn = () => void;

export const internalGetCompositions = async ({
	browserExecutable,
	chromiumOptions,
	envVariables,
	indent,
	inputProps,
	onBrowserLog,
	port,
	puppeteerInstance,
	serveUrlOrWebpackUrl,
	server,
	timeoutInMilliseconds,
	verbose,
}: InternalGetCompositionsOptions) => {
	const {page, cleanup: cleanupPage} = await getPageAndCleanupFn({
		passedInInstance: puppeteerInstance,
		browserExecutable,
		chromiumOptions,
		context: null,
		forceDeviceScaleFactor: undefined,
		indent,
		shouldDumpIo: verbose,
	});

	const cleanup: CleanupFn[] = [cleanupPage];
>>>>>>> 1dafa93c

	return new Promise<AnyCompMetadata[]>((resolve, reject) => {
		const onError = (err: Error) => reject(err);

<<<<<<< HEAD
		let close: ((force: boolean) => Promise<unknown>) | null = null;

		prepareServer({
			webpackConfigOrServeUrl: serveUrlOrWebpackUrl,
			onDownload: () => undefined,
			onError,
			port: config?.port ?? null,
			downloadMap,
			remotionRoot: findRemotionRoot(),
			concurrency: 1,
			verbose: config?.verbose ?? false,
			indent: config?.indent ?? false,
		})
			.then(({serveUrl, closeServer, offthreadPort}) => {
				Log.verbose('Remotion is ready', serveUrl);
				close = closeServer;
				return innerGetCompositions(
					serveUrl,
					page,
					config ?? {},
					offthreadPort
				);
=======
		cleanup.push(
			handleJavascriptException({
				page,
				frame: null,
				onError,
>>>>>>> 1dafa93c
			})
		);

		makeOrReuseServer(
			server,
			{
				webpackConfigOrServeUrl: serveUrlOrWebpackUrl,
				port,
				remotionRoot: findRemotionRoot(),
				concurrency: 1,
				verbose,
				indent,
			},
			{
				onDownload: () => undefined,
				onError,
			}
		)
			.then(({server: {serveUrl, offthreadPort, sourceMap}, cleanupServer}) => {
				page.setBrowserSourceMapContext(sourceMap);

<<<<<<< HEAD
			.then((comp): Promise<[AnyCompMetadata[], unknown]> => {
				if (close) {
					Log.verbose('Closing server');
					return Promise.all([comp, close(true)]);
				}
=======
				cleanup.push(() => cleanupServer(true));
>>>>>>> 1dafa93c

				return innerGetCompositions({
					envVariables,
					inputProps,
					onBrowserLog,
					page,
					proxyPort: offthreadPort,
					serveUrl,
					timeoutInMilliseconds,
				});
			})
<<<<<<< HEAD
			.then(([comp]) => {
				Log.verbose('Resolving compositions successfully!');
=======

			.then((comp) => {
>>>>>>> 1dafa93c
				return resolve(comp);
			})
			.catch((err) => {
				reject(err);
			})
			.finally(() => {
				cleanup.forEach((c) => {
					c();
				});
			});
	});
};

/**
 * @description Gets the compositions defined in a Remotion project based on a Webpack bundle.
 * @see [Documentation](https://www.remotion.dev/docs/renderer/get-compositions)
 */
export const getCompositions = (
	serveUrlOrWebpackUrl: string,
	config?: GetCompositionsOptions
): Promise<AnyCompMetadata[]> => {
	const {
		browserExecutable,
		chromiumOptions,
		envVariables,
		inputProps,
		onBrowserLog,
		port,
		puppeteerInstance,
		timeoutInMilliseconds,
		verbose,
	} = config ?? {};
	return internalGetCompositions({
		browserExecutable: browserExecutable ?? null,
		chromiumOptions: chromiumOptions ?? {},
		envVariables: envVariables ?? {},
		inputProps: inputProps ?? {},
		indent: false,
		onBrowserLog: onBrowserLog ?? null,
		port: port ?? null,
		puppeteerInstance: puppeteerInstance ?? undefined,
		serveUrlOrWebpackUrl,
		server: undefined,
		timeoutInMilliseconds: timeoutInMilliseconds ?? DEFAULT_TIMEOUT,
		verbose: verbose ?? false,
	});
};<|MERGE_RESOLUTION|>--- conflicted
+++ resolved
@@ -117,27 +117,6 @@
 	return result as AnyCompMetadata[];
 };
 
-<<<<<<< HEAD
-/**
- * @description Gets the compositions defined in a Remotion project based on a Webpack bundle.
- * @see [Documentation](https://www.remotion.dev/docs/renderer/get-compositions)
- */
-export const getCompositions = async (
-	serveUrlOrWebpackUrl: string,
-	config?: GetCompositionsConfig
-) => {
-	const downloadMap = config?.downloadMap ?? makeDownloadMap();
-
-	Log.verbose('Getting compositions...');
-
-	const {page, cleanup} = await getPageAndCleanupFn({
-		passedInInstance: config?.puppeteerInstance,
-		browserExecutable: config?.browserExecutable ?? null,
-		chromiumOptions: config?.chromiumOptions ?? {},
-	});
-
-	Log.verbose('Created Chrome page');
-=======
 type CleanupFn = () => void;
 
 export const internalGetCompositions = async ({
@@ -165,41 +144,15 @@
 	});
 
 	const cleanup: CleanupFn[] = [cleanupPage];
->>>>>>> 1dafa93c
 
 	return new Promise<AnyCompMetadata[]>((resolve, reject) => {
 		const onError = (err: Error) => reject(err);
 
-<<<<<<< HEAD
-		let close: ((force: boolean) => Promise<unknown>) | null = null;
-
-		prepareServer({
-			webpackConfigOrServeUrl: serveUrlOrWebpackUrl,
-			onDownload: () => undefined,
-			onError,
-			port: config?.port ?? null,
-			downloadMap,
-			remotionRoot: findRemotionRoot(),
-			concurrency: 1,
-			verbose: config?.verbose ?? false,
-			indent: config?.indent ?? false,
-		})
-			.then(({serveUrl, closeServer, offthreadPort}) => {
-				Log.verbose('Remotion is ready', serveUrl);
-				close = closeServer;
-				return innerGetCompositions(
-					serveUrl,
-					page,
-					config ?? {},
-					offthreadPort
-				);
-=======
 		cleanup.push(
 			handleJavascriptException({
 				page,
 				frame: null,
 				onError,
->>>>>>> 1dafa93c
 			})
 		);
 
@@ -221,15 +174,7 @@
 			.then(({server: {serveUrl, offthreadPort, sourceMap}, cleanupServer}) => {
 				page.setBrowserSourceMapContext(sourceMap);
 
-<<<<<<< HEAD
-			.then((comp): Promise<[AnyCompMetadata[], unknown]> => {
-				if (close) {
-					Log.verbose('Closing server');
-					return Promise.all([comp, close(true)]);
-				}
-=======
 				cleanup.push(() => cleanupServer(true));
->>>>>>> 1dafa93c
 
 				return innerGetCompositions({
 					envVariables,
@@ -241,13 +186,8 @@
 					timeoutInMilliseconds,
 				});
 			})
-<<<<<<< HEAD
-			.then(([comp]) => {
-				Log.verbose('Resolving compositions successfully!');
-=======
 
 			.then((comp) => {
->>>>>>> 1dafa93c
 				return resolve(comp);
 			})
 			.catch((err) => {
