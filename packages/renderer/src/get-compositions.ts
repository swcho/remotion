import puppeteer from 'puppeteer-core';
import {TCompMetadata} from 'remotion';
import {getLocalChromiumExecutable} from './get-local-chromium-executable';

export const getCompositions = async (
	webpackBundle: string
): Promise<TCompMetadata[]> => {
<<<<<<< HEAD
	const executablePath = await getLocalChromiumExecutable();
	try {
		const browser = await puppeteer.launch({
			executablePath,
			args: ['--no-sandbox', '--disable-setuid-sandbox'],
		});
		const page = await browser.newPage();
		await page.goto(`file://${webpackBundle}/index.html?evaluation=true`);
		await page.waitForFunction('window.ready === true');
		const result = await page.evaluate('window.getStaticCompositions()');
		return result as TCompMetadata[];
	} catch (err) {
		throw new Error('Chrome or Chromium executable path is not working.');
	}
=======
	const browser = await puppeteer.launch({
		args: [
			'--no-sandbox',
			'--disable-setuid-sandbox',
			'--disable-dev-shm-usage',
		],
	});
	const page = await browser.newPage();

	await page.goto(`file://${webpackBundle}/index.html?evaluation=true`);
	await page.waitForFunction('window.ready === true');
	const result = await page.evaluate('window.getStaticCompositions()');
	return result as TCompMetadata[];
>>>>>>> 579a42e1
};<|MERGE_RESOLUTION|>--- conflicted
+++ resolved
@@ -5,12 +5,15 @@
 export const getCompositions = async (
 	webpackBundle: string
 ): Promise<TCompMetadata[]> => {
-<<<<<<< HEAD
 	const executablePath = await getLocalChromiumExecutable();
 	try {
 		const browser = await puppeteer.launch({
 			executablePath,
-			args: ['--no-sandbox', '--disable-setuid-sandbox'],
+			args: [
+				'--no-sandbox',
+				'--disable-setuid-sandbox',
+				'--disable-dev-shm-usage',
+			],
 		});
 		const page = await browser.newPage();
 		await page.goto(`file://${webpackBundle}/index.html?evaluation=true`);
@@ -20,19 +23,4 @@
 	} catch (err) {
 		throw new Error('Chrome or Chromium executable path is not working.');
 	}
-=======
-	const browser = await puppeteer.launch({
-		args: [
-			'--no-sandbox',
-			'--disable-setuid-sandbox',
-			'--disable-dev-shm-usage',
-		],
-	});
-	const page = await browser.newPage();
-
-	await page.goto(`file://${webpackBundle}/index.html?evaluation=true`);
-	await page.waitForFunction('window.ready === true');
-	const result = await page.evaluate('window.getStaticCompositions()');
-	return result as TCompMetadata[];
->>>>>>> 579a42e1
 };