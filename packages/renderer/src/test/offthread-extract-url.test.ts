import {expect, test} from 'vitest';
import {extractUrlAndSourceFromUrl} from '../offthread-video-server';

test('Extract URL correctly', () => {
	expect(
		extractUrlAndSourceFromUrl(
			'/proxy?src=http%3A%2F%2Flocalhost%3A3000%2Fpublic%2Fframermp4withoutfileextension&time=1.3'
		)
	).toEqual({
		src: 'http://localhost:3000/public/framermp4withoutfileextension',
		time: 1.3,
<<<<<<< HEAD
=======
		transparent: false,
	});

	expect(
		extractUrlAndSourceFromUrl(
			'/proxy?src=http%3A%2F%2Flocalhost%3A3000%2Fpublic%2Fframermp4withoutfileextension&time=1.3&transparent=true'
		)
	).toEqual({
		src: 'http://localhost:3000/public/framermp4withoutfileextension',
		time: 1.3,
		transparent: true,
>>>>>>> 7c277167
	});
});<|MERGE_RESOLUTION|>--- conflicted
+++ resolved
@@ -9,8 +9,6 @@
 	).toEqual({
 		src: 'http://localhost:3000/public/framermp4withoutfileextension',
 		time: 1.3,
-<<<<<<< HEAD
-=======
 		transparent: false,
 	});
 
@@ -22,6 +20,5 @@
 		src: 'http://localhost:3000/public/framermp4withoutfileextension',
 		time: 1.3,
 		transparent: true,
->>>>>>> 7c277167
 	});
 });