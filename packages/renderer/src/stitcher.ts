import execa from 'execa';
import {
	Codec,
	ImageFormat,
	Internals,
	PixelFormat,
	ProResProfile,
	RenderAssetInfo,
} from 'remotion';
import {calculateAssetPositions} from './assets/calculate-asset-positions';
import {convertAssetsToFileUrls} from './assets/convert-assets-to-file-urls';
import {markAllAssetsAsDownloaded} from './assets/download-and-map-assets-to-file';
import {getAssetAudioDetails} from './assets/get-asset-audio-details';
import {calculateFfmpegFilters} from './calculate-ffmpeg-filters';
import {createFfmpegComplexFilter} from './create-ffmpeg-complex-filter';
import {getAudioCodecName} from './get-audio-codec-name';
import {getCodecName} from './get-codec-name';
import {getFrameInfo} from './get-frame-number-length';
import {getProResProfileName} from './get-prores-profile-name';
import {DEFAULT_IMAGE_FORMAT} from './image-format';
import {parseFfmpegProgress} from './parse-ffmpeg-progress';
import {resolveAssetSrc} from './resolve-asset-src';
import {validateFfmpeg} from './validate-ffmpeg';

// eslint-disable-next-line complexity
export const stitchFramesToVideo = async (options: {
	dir: string;
	fps: number;
	width: number;
	height: number;
	outputLocation: string;
	force: boolean;
	assetsInfo: RenderAssetInfo;
	// TODO: Let's make this parameter mandatory in the next major release
	imageFormat?: ImageFormat;
	pixelFormat?: PixelFormat;
	codec?: Codec;
	crf?: number;
	// TODO: Do we want a parallelism flag for stitcher?
	parallelism?: number | null;
	onProgress?: (progress: number) => void;
	onDownload?: (src: string) => void;
	proResProfile?: ProResProfile;
	verbose?: boolean;
	downloadDir?: string;
}): Promise<void> => {
	Internals.validateDimension(
		options.height,
		'height',
		'passed to `stitchFramesToVideo()`'
	);
	Internals.validateDimension(
		options.width,
		'width',
		'passed to `stitchFramesToVideo()`'
	);
	Internals.validateFps(options.fps, 'passed to `stitchFramesToVideo()`');
	const codec = options.codec ?? Internals.DEFAULT_CODEC;
	const crf = options.crf ?? Internals.getDefaultCrfForCodec(codec);
	const imageFormat = options.imageFormat ?? DEFAULT_IMAGE_FORMAT;
	const pixelFormat = options.pixelFormat ?? Internals.DEFAULT_PIXEL_FORMAT;
	await validateFfmpeg();

	const encoderName = getCodecName(codec);
	const audioCodecName = getAudioCodecName(codec);
	const proResProfileName = getProResProfileName(codec, options.proResProfile);

	const isAudioOnly = encoderName === null;
	const supportsCrf = encoderName && codec !== 'prores';

	if (options.verbose) {
		console.log('[verbose] encoder', encoderName);
		console.log('[verbose] audioCodec', audioCodecName);
		console.log('[verbose] pixelFormat', pixelFormat);
		console.log('[verbose] imageFormat', imageFormat);
		if (supportsCrf) {
			console.log('[verbose] crf', crf);
		}

		console.log('[verbose] codec', codec);
		console.log('[verbose] isAudioOnly', isAudioOnly);
		console.log('[verbose] proResProfileName', proResProfileName);
	}

	Internals.validateSelectedCrfAndCodecCombination(crf, codec);
	Internals.validateSelectedPixelFormatAndImageFormatCombination(
		pixelFormat,
		imageFormat
	);
	Internals.validateSelectedPixelFormatAndCodecCombination(pixelFormat, codec);

<<<<<<< HEAD
	const fileUrlAssets = await convertAssetsToFileUrls({
		assets: options.assetsInfo.assets,
		downloadDir: options.downloadDir ?? options.assetsInfo.bundleDir,
		onDownload: options.onDownload ?? (() => undefined),
	});
=======
	const [frameInfo, fileUrlAssets] = await Promise.all([
		getFrameInfo({
			dir: options.dir,
			isAudioOnly,
		}),
		convertAssetsToFileUrls({
			assets: options.assetsInfo.assets,
			dir: options.assetsInfo.bundleDir,
			onDownload: options.onDownload ?? (() => undefined),
		}),
	]);

>>>>>>> 47e66ae2
	markAllAssetsAsDownloaded();
	const assetPositions = calculateAssetPositions(fileUrlAssets);

	const assetPaths = assetPositions.map((asset) => resolveAssetSrc(asset.src));
	if (isAudioOnly && assetPaths.length === 0) {
		throw new Error(
			`Cannot render - you are trying to generate an audio file (${codec}) but your composition doesn't contain any audio.`
		);
	}

	const assetAudioDetails = await getAssetAudioDetails({
		assetPaths,
		parallelism: options.parallelism,
	});

	const filters = calculateFfmpegFilters({
		assetAudioDetails,
		assetPositions,
		fps: options.fps,
		videoTrackCount: isAudioOnly ? 0 : 1,
	});
	if (options.verbose) {
		console.log('asset positions', assetPositions);
	}

	if (options.verbose) {
		console.log('filters', filters);
	}

	const {complexFilterFlag, cleanup} = await createFfmpegComplexFilter(filters);
	const ffmpegArgs = [
		['-r', String(options.fps)],
		isAudioOnly ? null : ['-f', 'image2'],
		isAudioOnly ? null : ['-s', `${options.width}x${options.height}`],
		frameInfo ? ['-start_number', String(frameInfo.startNumber)] : null,
		frameInfo
			? ['-i', `element-%0${frameInfo.numberLength}d.${imageFormat}`]
			: null,
		...assetPaths.map((path) => ['-i', path]),
		encoderName
			? // -c:v is the same as -vcodec as -codec:video
			  // and specified the video codec.
			  ['-c:v', encoderName]
			: // If only exporting audio, we drop the video explicitly
			  ['-vn'],
		proResProfileName ? ['-profile:v', proResProfileName] : null,
		supportsCrf ? ['-crf', String(crf)] : null,
		isAudioOnly ? null : ['-pix_fmt', pixelFormat],

		// Without explicitly disabling auto-alt-ref,
		// transparent WebM generation doesn't work
		pixelFormat === 'yuva420p' ? ['-auto-alt-ref', '0'] : null,
		isAudioOnly ? null : ['-b:v', '1M'],
		audioCodecName ? ['-c:a', audioCodecName] : null,
		complexFilterFlag,
		// Ignore audio from image sequence
		isAudioOnly ? null : ['-map', '0:v'],
		options.force ? '-y' : null,
		options.outputLocation,
	];

	if (options.verbose) {
		console.log('Generated FFMPEG command:');
		console.log(ffmpegArgs);
	}

	const ffmpegString = ffmpegArgs
		.reduce<(string | null)[]>((acc, val) => acc.concat(val), [])
		.filter(Boolean) as string[];

	const task = execa('ffmpeg', ffmpegString, {cwd: options.dir});

	task.stderr?.on('data', (data: Buffer) => {
		if (options.onProgress) {
			const parsed = parseFfmpegProgress(data.toString());
			if (parsed !== undefined) {
				options.onProgress(parsed);
			}
		}
	});
	await task;
	cleanup();
};<|MERGE_RESOLUTION|>--- conflicted
+++ resolved
@@ -89,13 +89,6 @@
 	);
 	Internals.validateSelectedPixelFormatAndCodecCombination(pixelFormat, codec);
 
-<<<<<<< HEAD
-	const fileUrlAssets = await convertAssetsToFileUrls({
-		assets: options.assetsInfo.assets,
-		downloadDir: options.downloadDir ?? options.assetsInfo.bundleDir,
-		onDownload: options.onDownload ?? (() => undefined),
-	});
-=======
 	const [frameInfo, fileUrlAssets] = await Promise.all([
 		getFrameInfo({
 			dir: options.dir,
@@ -103,12 +96,11 @@
 		}),
 		convertAssetsToFileUrls({
 			assets: options.assetsInfo.assets,
-			dir: options.assetsInfo.bundleDir,
+			downloadDir: options.downloadDir ?? options.assetsInfo.bundleDir,
 			onDownload: options.onDownload ?? (() => undefined),
 		}),
 	]);
 
->>>>>>> 47e66ae2
 	markAllAssetsAsDownloaded();
 	const assetPositions = calculateAssetPositions(fileUrlAssets);
 
