import os from 'os';
import path from 'path';
import fs from 'fs';
import puppeteer from 'puppeteer-core';
import {Browser, Internals} from 'remotion';
import {
	ensureLocalBrowser,
	getLocalBrowserExecutable,
} from './get-local-browser-executable';

const validRenderers = ['angle', 'egl', 'swiftshader'] as const;

type OpenGlRenderer = typeof validRenderers[number];

export type ChromiumOptions = {
	ignoreCertificateErrors?: boolean;
	disableWebSecurity?: boolean;
	gl?: OpenGlRenderer;
	headless?: boolean;
};

const getOpenGlRenderer = (option?: OpenGlRenderer): OpenGlRenderer => {
	const renderer = option ?? Internals.DEFAULT_OPENGL_RENDERER;
	Internals.validateOpenGlRenderer(renderer);
	return renderer;
};

export const openBrowser = async (
	browser: Browser,
	options?: {
		shouldDumpIo?: boolean;
		browserExecutable?: string | null;
		chromiumOptions?: ChromiumOptions;
	}
): Promise<puppeteer.Browser> => {
	if (browser === 'firefox' && !Internals.FEATURE_FLAG_FIREFOX_SUPPORT) {
		throw new TypeError(
			'Firefox supported is not yet turned on. Stay tuned for the future.'
		);
	}

	await ensureLocalBrowser(browser, options?.browserExecutable ?? null);

	const executablePath = await getLocalBrowserExecutable(
		browser,
		options?.browserExecutable ?? null
	);
	const browserInstance = await puppeteer.launch({
		executablePath,
		product: browser,
		dumpio: options?.shouldDumpIo ?? false,
		headless: options?.chromiumOptions?.headless ?? true,
		args: [
			'--no-sandbox',
			'--disable-setuid-sandbox',
			'--disable-dev-shm-usage',
<<<<<<< HEAD
			Internals.isInLambda() ? '--use-gl=swiftshader' : '--use-gl=angle',
			'--disable-background-media-suspend',
			process.platform === 'linux' ? '--single-process' : null,
			'--allow-running-insecure-content', // https://source.chromium.org/search?q=lang:cpp+symbol:kAllowRunningInsecureContent&ss=chromium
			'--disable-component-update', // https://source.chromium.org/search?q=lang:cpp+symbol:kDisableComponentUpdate&ss=chromium
			'--disable-domain-reliability', // https://source.chromium.org/search?q=lang:cpp+symbol:kDisableDomainReliability&ss=chromium
			'--disable-features=AudioServiceOutOfProcess,IsolateOrigins,site-per-process', // https://source.chromium.org/search?q=file:content_features.cc&ss=chromium
			'--disable-print-preview', // https://source.chromium.org/search?q=lang:cpp+symbol:kDisablePrintPreview&ss=chromium
			'--disable-site-isolation-trials', // https://source.chromium.org/search?q=lang:cpp+symbol:kDisableSiteIsolation&ss=chromium
			'--disk-cache-size=33554432', // https://source.chromium.org/search?q=lang:cpp+symbol:kDiskCacheSize&ss=chromium
			'--hide-scrollbars', // https://source.chromium.org/search?q=lang:cpp+symbol:kHideScrollbars&ss=chromium
			'--no-default-browser-check', // https://source.chromium.org/search?q=lang:cpp+symbol:kNoDefaultBrowserCheck&ss=chromium
			'--no-pings', // https://source.chromium.org/search?q=lang:cpp+symbol:kNoPings&ss=chromium
			'--no-zygote', // https://source.chromium.org/search?q=lang:cpp+symbol:kNoZygote&ss=chromium,
=======
			`--use-gl=${getOpenGlRenderer(options?.chromiumOptions?.gl)}`,
			'--disable-background-media-suspend',
			process.platform === 'linux' ? '--single-process' : null,
			options?.chromiumOptions?.ignoreCertificateErrors
				? '--ignore-certificate-errors'
				: null,
			...(options?.chromiumOptions?.disableWebSecurity
				? [
						'--disable-web-security',
						'--user-data-dir=' +
							(await fs.promises.mkdtemp(
								path.join(os.tmpdir(), 'chrome-user-dir')
							)),
				  ]
				: []),
>>>>>>> 71e59990
		].filter(Boolean) as string[],
	});
	const pages = await browserInstance.pages();
	pages.forEach((p) => p.close());
	return browserInstance;
};<|MERGE_RESOLUTION|>--- conflicted
+++ resolved
@@ -54,8 +54,6 @@
 			'--no-sandbox',
 			'--disable-setuid-sandbox',
 			'--disable-dev-shm-usage',
-<<<<<<< HEAD
-			Internals.isInLambda() ? '--use-gl=swiftshader' : '--use-gl=angle',
 			'--disable-background-media-suspend',
 			process.platform === 'linux' ? '--single-process' : null,
 			'--allow-running-insecure-content', // https://source.chromium.org/search?q=lang:cpp+symbol:kAllowRunningInsecureContent&ss=chromium
@@ -69,10 +67,8 @@
 			'--no-default-browser-check', // https://source.chromium.org/search?q=lang:cpp+symbol:kNoDefaultBrowserCheck&ss=chromium
 			'--no-pings', // https://source.chromium.org/search?q=lang:cpp+symbol:kNoPings&ss=chromium
 			'--no-zygote', // https://source.chromium.org/search?q=lang:cpp+symbol:kNoZygote&ss=chromium,
-=======
 			`--use-gl=${getOpenGlRenderer(options?.chromiumOptions?.gl)}`,
 			'--disable-background-media-suspend',
-			process.platform === 'linux' ? '--single-process' : null,
 			options?.chromiumOptions?.ignoreCertificateErrors
 				? '--ignore-certificate-errors'
 				: null,
@@ -85,7 +81,6 @@
 							)),
 				  ]
 				: []),
->>>>>>> 71e59990
 		].filter(Boolean) as string[],
 	});
 	const pages = await browserInstance.pages();
