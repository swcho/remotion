--- conflicted
+++ resolved
@@ -34,7 +34,6 @@
 import {provideScreenshot} from './provide-screenshot';
 import {seekToFrame} from './seek-to-frame';
 import {setPropsAndEnv} from './set-props-and-env';
-<<<<<<< HEAD
 import {OnStartData, RenderFramesOutput} from './types';
 
 type ConfigOrComposition =
@@ -49,36 +48,6 @@
 	  };
 
 type RenderFramesOptions = {
-=======
-import {OnErrorInfo, OnStartData, RenderFramesOutput} from './types';
-import {validatePuppeteerTimeout} from './validate-puppeteer-timeout';
-import {validateScale} from './validate-scale';
-
-export const renderFrames = async ({
-	config,
-	parallelism,
-	onFrameUpdate,
-	compositionId,
-	outputDir,
-	onStart,
-	inputProps,
-	envVariables = {},
-	webpackBundle,
-	quality,
-	imageFormat = DEFAULT_IMAGE_FORMAT,
-	browser = Internals.DEFAULT_BROWSER,
-	frameRange,
-	dumpBrowserLogs = false,
-	puppeteerInstance,
-	onError,
-	browserExecutable,
-	timeoutInMilliseconds,
-	chromiumOptions,
-	scale,
-}: {
-	config: VideoConfig;
-	compositionId: string;
->>>>>>> f2a1244f
 	onStart: (data: OnStartData) => void;
 	onFrameUpdate: (framesRendered: number, frameIndex: number) => void;
 	outputDir: string | null;
@@ -96,7 +65,7 @@
 	onDownload?: RenderMediaOnDownload;
 	timeoutInMilliseconds?: number;
 	chromiumOptions?: ChromiumOptions;
-<<<<<<< HEAD
+	scale?: number;
 } & ConfigOrComposition &
 	ServeUrlOrWebpackBundle;
 
@@ -140,37 +109,6 @@
 	if (!puppeteerInstance) {
 		throw new Error('weird');
 	}
-=======
-	scale?: number;
-}): Promise<RenderFramesOutput> => {
-	Internals.validateDimension(
-		config.height,
-		'height',
-		'in the `config` object passed to `renderFrames()`'
-	);
-	Internals.validateDimension(
-		config.width,
-		'width',
-		'in the `config` object passed to `renderFrames()`'
-	);
-	Internals.validateFps(
-		config.fps,
-		'in the `config` object of `renderFrames()`'
-	);
-	Internals.validateDurationInFrames(
-		config.durationInFrames,
-		'in the `config` object passed to `renderFrames()`'
-	);
-	if (quality !== undefined && imageFormat !== 'jpeg') {
-		throw new Error(
-			"You can only pass the `quality` option if `imageFormat` is 'jpeg'."
-		);
-	}
-
-	Internals.validateQuality(quality);
-	validatePuppeteerTimeout(timeoutInMilliseconds);
-	validateScale(scale);
->>>>>>> f2a1244f
 
 	const actualParallelism = getActualConcurrency(parallelism ?? null);
 
@@ -193,15 +131,9 @@
 		const page = await puppeteerInstance.newPage();
 		pagesArray.push(page);
 		page.setViewport({
-<<<<<<< HEAD
 			width: composition.width,
 			height: composition.height,
-			deviceScaleFactor: 1,
-=======
-			width: config.width,
-			height: config.height,
 			deviceScaleFactor: scale ?? 1,
->>>>>>> f2a1244f
 		});
 
 		const logCallback = (log: ConsoleMessage) => {
